--- conflicted
+++ resolved
@@ -29,11 +29,7 @@
   },
   {
    "cell_type": "code",
-<<<<<<< HEAD
-   "execution_count": 1,
-=======
-   "execution_count": null,
->>>>>>> 4ca03817
+   "execution_count": null,
    "metadata": {
     "colab": {
      "base_uri": "https://localhost:8080/"
@@ -76,26 +72,6 @@
     "from IPython.display import display, HTML, SVG\n",
     "\n",
     "from pydrake.all import (\n",
-<<<<<<< HEAD
-    "    AddMultibodyPlantSceneGraph, ConnectMeshcatVisualizer, DiagramBuilder, \n",
-    "    FindResourceOrThrow, GenerateHtml, InverseDynamicsController, \n",
-    "    MultibodyPlant, Parser, Simulator)\n",
-    "from pydrake.multibody.jupyter_widgets import MakeJointSlidersThatPublishOnCallback\n"
-   ]
-  },
-  {
-   "cell_type": "markdown",
-   "metadata": {
-    "id": "wJWL-ldv5REK"
-   },
-   "source": [
-    "# KUKA iiwa arm\n"
-   ]
-  },
-  {
-   "cell_type": "code",
-   "execution_count": 2,
-=======
     "    AddMultibodyPlantSceneGraph, AngleAxis, BasicVector, ConnectMeshcatVisualizer, \n",
     "    DiagramBuilder, FindResourceOrThrow, Integrator, JacobianWrtVariable, \n",
     "    LeafSystem, MultibodyPlant, MultibodyPositionToGeometryPose, Parser, \n",
@@ -117,7 +93,6 @@
   {
    "cell_type": "code",
    "execution_count": null,
->>>>>>> 4ca03817
    "metadata": {
     "colab": {
      "base_uri": "https://localhost:8080/",
@@ -145,363 +120,6 @@
       "4f42949306534c46b4df20dc9ac2bf1c",
       "1f6fad3a989d41f396325e1c431a204d"
      ]
-<<<<<<< HEAD
-    },
-    "id": "9GSF52A8ExQa",
-    "outputId": "642ab259-b727-4219-93d2-79706700b38d"
-   },
-   "outputs": [
-    {
-     "name": "stdout",
-     "output_type": "stream",
-     "text": [
-      "Connecting to meshcat-server at zmq_url=tcp://127.0.0.1:6000...\n",
-      "You can open the visualizer by visiting the following URL:\n",
-      "http://127.0.0.1:7000/static/\n",
-      "Connected to meshcat-server.\n"
-     ]
-    },
-    {
-     "data": {
-      "application/vnd.jupyter.widget-view+json": {
-       "model_id": "af183a1d3dec4daabf97fc39031b14ff",
-       "version_major": 2,
-       "version_minor": 0
-      },
-      "text/plain": [
-       "FloatSlider(value=0.0, description='iiwa_joint_1', layout=Layout(width=\"'200'\"), max=2.96706, min=-2.96706, st…"
-      ]
-     },
-     "metadata": {},
-     "output_type": "display_data"
-    },
-    {
-     "data": {
-      "application/vnd.jupyter.widget-view+json": {
-       "model_id": "22fb8d0942684135ac2cbc87f817d41c",
-       "version_major": 2,
-       "version_minor": 0
-      },
-      "text/plain": [
-       "FloatSlider(value=0.0, description='iiwa_joint_2', layout=Layout(width=\"'200'\"), max=2.0944, min=-2.0944, step…"
-      ]
-     },
-     "metadata": {},
-     "output_type": "display_data"
-    },
-    {
-     "data": {
-      "application/vnd.jupyter.widget-view+json": {
-       "model_id": "c9c18288446d4cfdb7f46cd38a0c79f7",
-       "version_major": 2,
-       "version_minor": 0
-      },
-      "text/plain": [
-       "FloatSlider(value=0.0, description='iiwa_joint_3', layout=Layout(width=\"'200'\"), max=2.96706, min=-2.96706, st…"
-      ]
-     },
-     "metadata": {},
-     "output_type": "display_data"
-    },
-    {
-     "data": {
-      "application/vnd.jupyter.widget-view+json": {
-       "model_id": "cc490504f692402383867cb89a5e9148",
-       "version_major": 2,
-       "version_minor": 0
-      },
-      "text/plain": [
-       "FloatSlider(value=0.0, description='iiwa_joint_4', layout=Layout(width=\"'200'\"), max=2.0944, min=-2.0944, step…"
-      ]
-     },
-     "metadata": {},
-     "output_type": "display_data"
-    },
-    {
-     "data": {
-      "application/vnd.jupyter.widget-view+json": {
-       "model_id": "c89a94b43d124c6ab019c1464763e4e0",
-       "version_major": 2,
-       "version_minor": 0
-      },
-      "text/plain": [
-       "FloatSlider(value=0.0, description='iiwa_joint_5', layout=Layout(width=\"'200'\"), max=2.96706, min=-2.96706, st…"
-      ]
-     },
-     "metadata": {},
-     "output_type": "display_data"
-    },
-    {
-     "data": {
-      "application/vnd.jupyter.widget-view+json": {
-       "model_id": "13a0e9b631424cb3a3e06e7b046f27f0",
-       "version_major": 2,
-       "version_minor": 0
-      },
-      "text/plain": [
-       "FloatSlider(value=0.0, description='iiwa_joint_6', layout=Layout(width=\"'200'\"), max=2.0944, min=-2.0944, step…"
-      ]
-     },
-     "metadata": {},
-     "output_type": "display_data"
-    },
-    {
-     "data": {
-      "application/vnd.jupyter.widget-view+json": {
-       "model_id": "36f3f79777ae4f3fafcf2771a868e1ab",
-       "version_major": 2,
-       "version_minor": 0
-      },
-      "text/plain": [
-       "FloatSlider(value=0.0, description='iiwa_joint_7', layout=Layout(width=\"'200'\"), max=3.05433, min=-3.05433, st…"
-      ]
-     },
-     "metadata": {},
-     "output_type": "display_data"
-    }
-   ],
-   "source": [
-    "builder = DiagramBuilder()\n",
-    "\n",
-    "plant, scene_graph = AddMultibodyPlantSceneGraph(builder, time_step=1e-4)\n",
-    "Parser(plant, scene_graph).AddModelFromFile(FindResourceOrThrow(\"drake/manipulation/models/iiwa_description/iiwa7/iiwa7_no_collision.sdf\"))\n",
-    "plant.Finalize()\n",
-    "\n",
-    "meshcat = ConnectMeshcatVisualizer(builder, scene_graph, zmq_url=zmq_url)\n",
-    "diagram = builder.Build()\n",
-    "context = diagram.CreateDefaultContext()\n",
-    "\n",
-    "meshcat.load()\n",
-    "MakeJointSlidersThatPublishOnCallback(plant, meshcat, context);"
-   ]
-  },
-  {
-   "cell_type": "markdown",
-   "metadata": {
-    "id": "nPy2VgSH1Dh5"
-   },
-   "source": [
-    "# Simulation with block diagrams\n",
-    "\n",
-    "In this chapter, and throughout the notes, we will be building up our simulations and controllers using drake's block diagram modeling language (we call it the \"systems framework\").  [This tutorial](https://mybinder.org/v2/gh/RobotLocomotion/drake/nightly-release?filepath=tutorials/dynamical_systems.ipynb)  provides a brief introduction.  \n"
-   ]
-  },
-  {
-   "cell_type": "markdown",
-   "metadata": {
-    "id": "Dl9NDxDR1Dh6"
-   },
-   "source": [
-    "# Simulating the (passive) iiwa\n",
-    "\n",
-    "Let's load our robot of choice (the Kuka iiwa) into the physics engine, which we call [MultibodyPlant](https://drake.mit.edu/doxygen_cxx/classdrake_1_1multibody_1_1_multibody_plant.html).\n"
-   ]
-  },
-  {
-   "cell_type": "code",
-   "execution_count": 3,
-   "metadata": {
-    "id": "DyfpxsGR1Dh6"
-   },
-   "outputs": [],
-   "source": [
-    "plant = MultibodyPlant(time_step=1e-4)\n",
-    "Parser(plant).AddModelFromFile(\n",
-    "        FindResourceOrThrow(\"drake/manipulation/models/iiwa_description/sdf/iiwa14_no_collision.sdf\"))\n",
-    "plant.WeldFrames(plant.world_frame(), plant.GetFrameByName(\"iiwa_link_0\"))\n",
-    "plant.Finalize()"
-   ]
-  },
-  {
-   "cell_type": "markdown",
-   "metadata": {
-    "id": "H3G-pTB5bit8"
-   },
-   "source": [
-    "In Drake, we are very careful to separate the *state* of a system from the system itself.  For example, let's think of a dynamical system as given by the difference equation: $$x[n+1] = f(n, x[n], u[n]),$$ where $n$ is the \"time\", $x$ is the state, and $u$ is any inputs to the system.  The `System` describes $f()$, but we use a structure called the [`Context`](https://drake.mit.edu/doxygen_cxx/classdrake_1_1systems_1_1_context.html) to hold the runtime values: $n, x, u$.  We use a structure, because some systems have even more runtime values, that describe system parameters, random noise inputs, etc, and it is cleaner to pass a structure around than have each system accept a different list of possible inputs.  As a rule `System` is constant over the duration of a simulation, and you should be able to obtain repeatable, deterministic simulations given any value `Context`.\n",
-    "\n",
-    "Let's see what the `Context` looks like for the physics engine now that we've loaded the iiwa into it."
-   ]
-  },
-  {
-   "cell_type": "code",
-   "execution_count": 4,
-   "metadata": {
-    "colab": {
-     "base_uri": "https://localhost:8080/"
-    },
-    "id": "P8HoF2KPdXNL",
-    "outputId": "5d0371aa-ed78-4a40-c7fa-9ebb05241c08"
-   },
-   "outputs": [
-    {
-     "name": "stdout",
-     "output_type": "stream",
-     "text": [
-      "::_ Context\n",
-      "------------\n",
-      "Time: 0\n",
-      "States:\n",
-      "  1 discrete state groups with\n",
-      "     14 states\n",
-      "       0 0 0 0 0 0 0 0 0 0 0 0 0 0\n",
-      "\n",
-      "Parameters:\n",
-      "  24 numeric parameter groups with\n",
-      "     10 parameters\n",
-      "       nan nan nan nan nan nan nan nan nan nan\n",
-      "     10 parameters\n",
-      "            5   -0.1      0   0.07 0.0149 0.0269  0.016      0  0.007      0\n",
-      "     10 parameters\n",
-      "             5.76          0      -0.03       0.12  0.0210292  0.0201812 0.00303542          0          0     0.0036\n",
-      "     10 parameters\n",
-      "             6.35     0.0003      0.059      0.042  0.0100481 0.00655149 0.00521337  -1.77e-05  -1.26e-05  -0.002478\n",
-      "     10 parameters\n",
-      "              3.5          0       0.03       0.13  0.0249429     0.0237 0.00307143          0          0    -0.0039\n",
-      "     10 parameters\n",
-      "              3.5          0      0.067      0.034  0.0105021 0.00584171 0.00620329          0          0  -0.002278\n",
-      "     10 parameters\n",
-      "              3.5     0.0001      0.021      0.076 0.00907414 0.00826172 0.00172387   -2.1e-06   -7.6e-06  -0.001596\n",
-      "     10 parameters\n",
-      "              1.8          0     0.0006     0.0004 0.00272274 0.00261127 0.00200036          0          0   -2.4e-07\n",
-      "     10 parameters\n",
-      "               1.2           0           0        0.02  0.00123333  0.00123333 0.000833333           0           0           0\n",
-      "     12 parameters\n",
-      "        1  0  0  0  1  0  0  0  1 -0 -0 -0\n",
-      "     12 parameters\n",
-      "            1      0      0      0      1      0      0      0      1      0      0 0.1575\n",
-      "     12 parameters\n",
-      "       1 0 0 0 1 0 0 0 1 0 0 0\n",
-      "     12 parameters\n",
-      "                 -1  1.22465e-16            0  6.16298e-32  4.44089e-16            1  1.22465e-16            1 -4.44089e-16            0            0       0.2025\n",
-      "     12 parameters\n",
-      "                 1           0           0           0           1           0           0           0           1 7.70372e-34 2.77556e-17 2.77556e-17\n",
-      "     12 parameters\n",
-      "                 -1  1.22465e-16            0  6.16298e-32  4.44089e-16            1  1.22465e-16            1 -4.44089e-16            0       0.2045            0\n",
-      "     12 parameters\n",
-      "                  1  -1.2326e-32 -2.46519e-32   1.2326e-32            1 -1.51929e-64  2.46519e-32 -1.51929e-64            1            0            0 -5.55112e-17\n",
-      "     12 parameters\n",
-      "                  1            0            0            0 -4.44089e-16            1            0           -1 -4.44089e-16  -1.2326e-32            0       0.2155\n",
-      "     12 parameters\n",
-      "                  1  1.27639e-32 -1.27639e-32 -1.27639e-32            1  8.14591e-65  1.27639e-32  8.14591e-65            1 -2.75063e-33            0 -2.77556e-17\n",
-      "     12 parameters\n",
-      "                 -1            0 -1.22465e-16 -1.22465e-16 -4.44089e-16            1 -6.16298e-32            1  4.44089e-16  1.37389e-32       0.1845 -5.55112e-17\n",
-      "     12 parameters\n",
-      "                  1 -7.39557e-32  -1.2326e-32  7.39557e-32            1 -4.55787e-64   1.2326e-32 -4.55787e-64            1 -1.15556e-32 -5.81757e-17            0\n",
-      "     12 parameters\n",
-      "                  1            0            0            0 -4.44089e-16            1            0           -1 -4.44089e-16  -1.2326e-32            0       0.2155\n",
-      "     12 parameters\n",
-      "                  1 -8.21073e-48 -3.48631e-32  8.21073e-48            1 -1.43126e-79  3.48631e-32 -1.43126e-79            1  2.46519e-32            0 -2.77556e-17\n",
-      "     12 parameters\n",
-      "                 -1            0 -1.22465e-16 -1.22465e-16 -4.44089e-16            1 -6.16298e-32            1  4.44089e-16  3.69779e-32        0.081            0\n",
-      "     12 parameters\n",
-      "                  1 -2.46519e-32  3.69779e-32  2.46519e-32            1  4.55787e-64 -3.69779e-32  4.55787e-64            1  2.15704e-32  2.08167e-17  4.16334e-17\n",
-      "\n"
-     ]
-    }
-   ],
-   "source": [
-    "context = plant.CreateDefaultContext()\n",
-    "print(context)"
-   ]
-  },
-  {
-   "cell_type": "markdown",
-   "metadata": {
-    "id": "vr80vD3Be7uZ"
-   },
-   "source": [
-    "The system has 14 state variables -- these are the 7 joint positions and 7 joint velocities for the iiwa.  Those states are discrete, because we passed a non-zero `time_step` to the constructor of the `MultibodyPlant`, which means the physics engine will be use a time-stepping simulation scheme (this will be the most performant when we start simulating contact).  Go ahead and try changing `time_step` to zero, and see what happens.\n",
-    "\n",
-    "You'll notice the context has lots of parameters (currently these include the mass, the center of mass, and the inertia of each body).  You won't need those any time soon, but it does enable some super cool advanced features.\n",
-    "\n",
-    "Because the `Context` for a `MultibodyPlant` can get quite complicated, `MultibodyPlant` offers some methods that help you get/set the values.  Let's set some non-zero initial positions."
-   ]
-  },
-  {
-   "cell_type": "code",
-   "execution_count": 5,
-   "metadata": {
-    "colab": {
-     "base_uri": "https://localhost:8080/"
-    },
-    "id": "73whw6YZf9PP",
-    "outputId": "ad5b8b7e-8a8c-4c67-e2b0-645cf794fc13"
-   },
-   "outputs": [
-    {
-     "name": "stdout",
-     "output_type": "stream",
-     "text": [
-      "::_ Context\n",
-      "------------\n",
-      "Time: 0\n",
-      "States:\n",
-      "  1 discrete state groups with\n",
-      "     14 states\n",
-      "       -1.57   0.1     0  -1.2     0   1.6     0     0     0     0     0     0     0     0\n",
-      "\n",
-      "Parameters:\n",
-      "  24 numeric parameter groups with\n",
-      "     10 parameters\n",
-      "       nan nan nan nan nan nan nan nan nan nan\n",
-      "     10 parameters\n",
-      "            5   -0.1      0   0.07 0.0149 0.0269  0.016      0  0.007      0\n",
-      "     10 parameters\n",
-      "             5.76          0      -0.03       0.12  0.0210292  0.0201812 0.00303542          0          0     0.0036\n",
-      "     10 parameters\n",
-      "             6.35     0.0003      0.059      0.042  0.0100481 0.00655149 0.00521337  -1.77e-05  -1.26e-05  -0.002478\n",
-      "     10 parameters\n",
-      "              3.5          0       0.03       0.13  0.0249429     0.0237 0.00307143          0          0    -0.0039\n",
-      "     10 parameters\n",
-      "              3.5          0      0.067      0.034  0.0105021 0.00584171 0.00620329          0          0  -0.002278\n",
-      "     10 parameters\n",
-      "              3.5     0.0001      0.021      0.076 0.00907414 0.00826172 0.00172387   -2.1e-06   -7.6e-06  -0.001596\n",
-      "     10 parameters\n",
-      "              1.8          0     0.0006     0.0004 0.00272274 0.00261127 0.00200036          0          0   -2.4e-07\n",
-      "     10 parameters\n",
-      "               1.2           0           0        0.02  0.00123333  0.00123333 0.000833333           0           0           0\n",
-      "     12 parameters\n",
-      "        1  0  0  0  1  0  0  0  1 -0 -0 -0\n",
-      "     12 parameters\n",
-      "            1      0      0      0      1      0      0      0      1      0      0 0.1575\n",
-      "     12 parameters\n",
-      "       1 0 0 0 1 0 0 0 1 0 0 0\n",
-      "     12 parameters\n",
-      "                 -1  1.22465e-16            0  6.16298e-32  4.44089e-16            1  1.22465e-16            1 -4.44089e-16            0            0       0.2025\n",
-      "     12 parameters\n",
-      "                 1           0           0           0           1           0           0           0           1 7.70372e-34 2.77556e-17 2.77556e-17\n",
-      "     12 parameters\n",
-      "                 -1  1.22465e-16            0  6.16298e-32  4.44089e-16            1  1.22465e-16            1 -4.44089e-16            0       0.2045            0\n",
-      "     12 parameters\n",
-      "                  1  -1.2326e-32 -2.46519e-32   1.2326e-32            1 -1.51929e-64  2.46519e-32 -1.51929e-64            1            0            0 -5.55112e-17\n",
-      "     12 parameters\n",
-      "                  1            0            0            0 -4.44089e-16            1            0           -1 -4.44089e-16  -1.2326e-32            0       0.2155\n",
-      "     12 parameters\n",
-      "                  1  1.27639e-32 -1.27639e-32 -1.27639e-32            1  8.14591e-65  1.27639e-32  8.14591e-65            1 -2.75063e-33            0 -2.77556e-17\n",
-      "     12 parameters\n",
-      "                 -1            0 -1.22465e-16 -1.22465e-16 -4.44089e-16            1 -6.16298e-32            1  4.44089e-16  1.37389e-32       0.1845 -5.55112e-17\n",
-      "     12 parameters\n",
-      "                  1 -7.39557e-32  -1.2326e-32  7.39557e-32            1 -4.55787e-64   1.2326e-32 -4.55787e-64            1 -1.15556e-32 -5.81757e-17            0\n",
-      "     12 parameters\n",
-      "                  1            0            0            0 -4.44089e-16            1            0           -1 -4.44089e-16  -1.2326e-32            0       0.2155\n",
-      "     12 parameters\n",
-      "                  1 -8.21073e-48 -3.48631e-32  8.21073e-48            1 -1.43126e-79  3.48631e-32 -1.43126e-79            1  2.46519e-32            0 -2.77556e-17\n",
-      "     12 parameters\n",
-      "                 -1            0 -1.22465e-16 -1.22465e-16 -4.44089e-16            1 -6.16298e-32            1  4.44089e-16  3.69779e-32        0.081            0\n",
-      "     12 parameters\n",
-      "                  1 -2.46519e-32  3.69779e-32  2.46519e-32            1  4.55787e-64 -3.69779e-32  4.55787e-64            1  2.15704e-32  2.08167e-17  4.16334e-17\n",
-      "\n"
-     ]
-    }
-   ],
-   "source": [
-    "# Set all of the joint positions at once in a single vector.\n",
-    "plant.SetPositions(context, [-1.57, 0.1, 0, 0, 0, 1.6, 0])\n",
-    "# You can also set them by referencing particular joints.\n",
-    "plant.GetJointByName(\"iiwa_joint_4\").set_angle(context, -1.2)\n",
-    "print(context)"
-=======
     },
     "id": "9GSF52A8ExQa",
     "outputId": "642ab259-b727-4219-93d2-79706700b38d"
@@ -535,38 +153,21 @@
     "# Simulation with block diagrams\n",
     "\n",
     "In this chapter, and throughout the notes, we will be building up our simulations and controllers using drake's block diagram modeling language (we call it the \"systems framework\").  [This tutorial](https://mybinder.org/v2/gh/RobotLocomotion/drake/nightly-release?filepath=tutorials/dynamical_systems.ipynb)  provides a brief introduction.  \n"
->>>>>>> 4ca03817
-   ]
-  },
-  {
-   "cell_type": "markdown",
-   "metadata": {
-<<<<<<< HEAD
-    "id": "LpQlGh1Ai27g"
-   },
-   "source": [
-    "The iiwa model also defined 7 actuators.  Before we can run a simulation, we need to provide some values for those inputs to the `MultibodyPlant` `actuation_input_port`.  For this warm-up, we'll just set them to zero."
-=======
+   ]
+  },
+  {
+   "cell_type": "markdown",
+   "metadata": {
     "id": "Dl9NDxDR1Dh6"
    },
    "source": [
     "# Simulating the (passive) iiwa\n",
     "\n",
     "Let's load our robot of choice (the Kuka iiwa) into the physics engine, which we call [MultibodyPlant](https://drake.mit.edu/doxygen_cxx/classdrake_1_1multibody_1_1_multibody_plant.html).\n"
->>>>>>> 4ca03817
-   ]
-  },
-  {
-   "cell_type": "code",
-<<<<<<< HEAD
-   "execution_count": 6,
-   "metadata": {
-    "id": "dJx-KrGUjR8x"
-   },
-   "outputs": [],
-   "source": [
-    "plant.get_actuation_input_port().FixValue(context, np.zeros(7));"
-=======
+   ]
+  },
+  {
+   "cell_type": "code",
    "execution_count": null,
    "metadata": {
     "id": "DyfpxsGR1Dh6"
@@ -582,138 +183,38 @@
     "plant.WeldFrames(plant.GetFrameByName(\"iiwa_link_7\"), plant.GetFrameByName(\"base_link\", o))\n",
     "\n",
     "plant.Finalize()"
->>>>>>> 4ca03817
-   ]
-  },
-  {
-   "cell_type": "markdown",
-   "metadata": {
-<<<<<<< HEAD
-    "id": "zqb66IBcierZ"
-   },
-   "source": [
-    "Now we can set up and run a simulation."
-=======
+   ]
+  },
+  {
+   "cell_type": "markdown",
+   "metadata": {
     "id": "H3G-pTB5bit8"
    },
    "source": [
     "In Drake, we are very careful to separate the *state* of a system from the system itself.  For example, let's think of a dynamical system as given by the difference equation: $$x[n+1] = f(n, x[n], u[n]),$$ where $n$ is the \"time\", $x$ is the state, and $u$ is any inputs to the system.  The `System` describes $f()$, but we use a structure called the [`Context`](https://drake.mit.edu/doxygen_cxx/classdrake_1_1systems_1_1_context.html) to hold the runtime values: $n, x, u$.  We use a structure, because some systems have even more runtime values, that describe system parameters, random noise inputs, etc, and it is cleaner to pass a structure around than have each system accept a different list of possible inputs.  As a rule `System` is constant over the duration of a simulation, and you should be able to obtain repeatable, deterministic simulations given any value `Context`.\n",
     "\n",
     "Let's see what the `Context` looks like for the physics engine now that we've loaded the iiwa into it."
->>>>>>> 4ca03817
-   ]
-  },
-  {
-   "cell_type": "code",
-<<<<<<< HEAD
-   "execution_count": 7,
-=======
-   "execution_count": null,
->>>>>>> 4ca03817
+   ]
+  },
+  {
+   "cell_type": "code",
+   "execution_count": null,
    "metadata": {
     "colab": {
      "base_uri": "https://localhost:8080/"
     },
-<<<<<<< HEAD
-    "id": "6DYEtGbtimit",
-    "outputId": "0e3c6354-0f4e-41bf-9c41-96422da6346c"
-   },
-   "outputs": [
-    {
-     "name": "stdout",
-     "output_type": "stream",
-     "text": [
-      "::_ Context\n",
-      "------------\n",
-      "Time: 5\n",
-      "States:\n",
-      "  1 discrete state groups with\n",
-      "     14 states\n",
-      "          -1.53093     2.09596  -0.0164211   -0.689524     2.92046    0.808647   -0.267658   -0.105249 -0.00676799    0.221191     4.05478   -0.934069     3.10075     7.11648\n",
-      "\n",
-      "Parameters:\n",
-      "  24 numeric parameter groups with\n",
-      "     10 parameters\n",
-      "       nan nan nan nan nan nan nan nan nan nan\n",
-      "     10 parameters\n",
-      "            5   -0.1      0   0.07 0.0149 0.0269  0.016      0  0.007      0\n",
-      "     10 parameters\n",
-      "             5.76          0      -0.03       0.12  0.0210292  0.0201812 0.00303542          0          0     0.0036\n",
-      "     10 parameters\n",
-      "             6.35     0.0003      0.059      0.042  0.0100481 0.00655149 0.00521337  -1.77e-05  -1.26e-05  -0.002478\n",
-      "     10 parameters\n",
-      "              3.5          0       0.03       0.13  0.0249429     0.0237 0.00307143          0          0    -0.0039\n",
-      "     10 parameters\n",
-      "              3.5          0      0.067      0.034  0.0105021 0.00584171 0.00620329          0          0  -0.002278\n",
-      "     10 parameters\n",
-      "              3.5     0.0001      0.021      0.076 0.00907414 0.00826172 0.00172387   -2.1e-06   -7.6e-06  -0.001596\n",
-      "     10 parameters\n",
-      "              1.8          0     0.0006     0.0004 0.00272274 0.00261127 0.00200036          0          0   -2.4e-07\n",
-      "     10 parameters\n",
-      "               1.2           0           0        0.02  0.00123333  0.00123333 0.000833333           0           0           0\n",
-      "     12 parameters\n",
-      "        1  0  0  0  1  0  0  0  1 -0 -0 -0\n",
-      "     12 parameters\n",
-      "            1      0      0      0      1      0      0      0      1      0      0 0.1575\n",
-      "     12 parameters\n",
-      "       1 0 0 0 1 0 0 0 1 0 0 0\n",
-      "     12 parameters\n",
-      "                 -1  1.22465e-16            0  6.16298e-32  4.44089e-16            1  1.22465e-16            1 -4.44089e-16            0            0       0.2025\n",
-      "     12 parameters\n",
-      "                 1           0           0           0           1           0           0           0           1 7.70372e-34 2.77556e-17 2.77556e-17\n",
-      "     12 parameters\n",
-      "                 -1  1.22465e-16            0  6.16298e-32  4.44089e-16            1  1.22465e-16            1 -4.44089e-16            0       0.2045            0\n",
-      "     12 parameters\n",
-      "                  1  -1.2326e-32 -2.46519e-32   1.2326e-32            1 -1.51929e-64  2.46519e-32 -1.51929e-64            1            0            0 -5.55112e-17\n",
-      "     12 parameters\n",
-      "                  1            0            0            0 -4.44089e-16            1            0           -1 -4.44089e-16  -1.2326e-32            0       0.2155\n",
-      "     12 parameters\n",
-      "                  1  1.27639e-32 -1.27639e-32 -1.27639e-32            1  8.14591e-65  1.27639e-32  8.14591e-65            1 -2.75063e-33            0 -2.77556e-17\n",
-      "     12 parameters\n",
-      "                 -1            0 -1.22465e-16 -1.22465e-16 -4.44089e-16            1 -6.16298e-32            1  4.44089e-16  1.37389e-32       0.1845 -5.55112e-17\n",
-      "     12 parameters\n",
-      "                  1 -7.39557e-32  -1.2326e-32  7.39557e-32            1 -4.55787e-64   1.2326e-32 -4.55787e-64            1 -1.15556e-32 -5.81757e-17            0\n",
-      "     12 parameters\n",
-      "                  1            0            0            0 -4.44089e-16            1            0           -1 -4.44089e-16  -1.2326e-32            0       0.2155\n",
-      "     12 parameters\n",
-      "                  1 -8.21073e-48 -3.48631e-32  8.21073e-48            1 -1.43126e-79  3.48631e-32 -1.43126e-79            1  2.46519e-32            0 -2.77556e-17\n",
-      "     12 parameters\n",
-      "                 -1            0 -1.22465e-16 -1.22465e-16 -4.44089e-16            1 -6.16298e-32            1  4.44089e-16  3.69779e-32        0.081            0\n",
-      "     12 parameters\n",
-      "                  1 -2.46519e-32  3.69779e-32  2.46519e-32            1  4.55787e-64 -3.69779e-32  4.55787e-64            1  2.15704e-32  2.08167e-17  4.16334e-17\n",
-      "\n"
-     ]
-    }
-   ],
-   "source": [
-    "simulator = Simulator(plant, context)\n",
-    "simulator.AdvanceTo(5.0)\n",
-=======
     "id": "P8HoF2KPdXNL",
     "outputId": "5d0371aa-ed78-4a40-c7fa-9ebb05241c08"
    },
    "outputs": [],
    "source": [
     "context = plant.CreateDefaultContext()\n",
->>>>>>> 4ca03817
     "print(context)"
    ]
   },
   {
    "cell_type": "markdown",
    "metadata": {
-<<<<<<< HEAD
-    "id": "8ZKEl1QU1Dh9"
-   },
-   "source": [
-    "# Visualizing the scene\n",
-    "\n",
-    "The best way to visualize the results of a physics engine is with a 2D or 3D visualizer. For that, we need to add the system which curates the geometry of a scene (the geometry engine); in Drake with call it the [`SceneGraph`](https://drake.mit.edu/doxygen_cxx/classdrake_1_1geometry_1_1_scene_graph.html). Once we have a `SceneGraph`, then there are a number of different visualizers and sensors that we can add to the system to actually render the scene.\n",
-    "\n",
-    "We support a number of visualizers in drake (we ship a simple VTK-based \"drake-visualizer\" with our binary releases, or you can use RViz).  But because we're working in a jupyter notebook, and want you to be able to run 3D graphics on any machine without any installation required, we'll use the [MeshCat](https://github.com/rdeits/meshcat) visualizer throughout these notes.  \n",
-    "\n",
-    "To use all three systems (`MultibodyPlant`, `SceneGraph`, and `MeshcatVisualizer`), we need to assemble them into a [`Diagram`](https://drake.mit.edu/doxygen_cxx/classdrake_1_1systems_1_1_diagram.html) using a [`DiagramBuilder`](https://drake.mit.edu/doxygen_cxx/classdrake_1_1systems_1_1_diagram_builder.html).  Often you would add each system and then connect the ports together, but for common cases like we have here, we provide helper methods to reduce the boilerplate."
-=======
     "id": "vr80vD3Be7uZ"
    },
    "source": [
@@ -722,52 +223,15 @@
     "You'll notice the context has lots of parameters (currently these include the mass, the center of mass, and the inertia of each body).  You won't need those any time soon, but it does enable some super cool advanced features.\n",
     "\n",
     "Because the `Context` for a `MultibodyPlant` can get quite complicated, `MultibodyPlant` offers some methods that help you get/set the values.  Let's set some non-zero initial positions."
->>>>>>> 4ca03817
-   ]
-  },
-  {
-   "cell_type": "code",
-<<<<<<< HEAD
-   "execution_count": 8,
-=======
-   "execution_count": null,
->>>>>>> 4ca03817
+   ]
+  },
+  {
+   "cell_type": "code",
+   "execution_count": null,
    "metadata": {
     "colab": {
      "base_uri": "https://localhost:8080/"
     },
-<<<<<<< HEAD
-    "id": "WkfjAgrL1Dh-",
-    "outputId": "3ea91f96-5b08-4514-d6dc-32872e66ff2d"
-   },
-   "outputs": [
-    {
-     "name": "stdout",
-     "output_type": "stream",
-     "text": [
-      "Connecting to meshcat-server at zmq_url=tcp://127.0.0.1:6000...\n",
-      "You can open the visualizer by visiting the following URL:\n",
-      "http://127.0.0.1:7000/static/\n",
-      "Connected to meshcat-server.\n"
-     ]
-    }
-   ],
-   "source": [
-    "builder = DiagramBuilder()\n",
-    "\n",
-    "# Adds both MultibodyPlant and the SceneGraph, and wires them together.\n",
-    "plant, scene_graph = AddMultibodyPlantSceneGraph(builder, time_step=1e-4)\n",
-    "# Note that we parse into both the plant and the scene_graph here.\n",
-    "Parser(plant, scene_graph).AddModelFromFile(\n",
-    "        FindResourceOrThrow(\"drake/manipulation/models/iiwa_description/sdf/iiwa14_no_collision.sdf\"))\n",
-    "plant.WeldFrames(plant.world_frame(), plant.GetFrameByName(\"iiwa_link_0\"))\n",
-    "plant.Finalize()\n",
-    "\n",
-    "# Adds the MeshcatVisualizer and wires it to the SceneGraph.\n",
-    "meshcat = ConnectMeshcatVisualizer(builder, scene_graph, zmq_url=zmq_url)\n",
-    "\n",
-    "diagram = builder.Build()"
-=======
     "id": "73whw6YZf9PP",
     "outputId": "ad5b8b7e-8a8c-4c67-e2b0-645cf794fc13"
    },
@@ -778,40 +242,19 @@
     "# You can also set them by referencing particular joints.\n",
     "plant.GetJointByName(\"iiwa_joint_4\").set_angle(context, -1.2)\n",
     "print(context)"
->>>>>>> 4ca03817
-   ]
-  },
-  {
-   "cell_type": "markdown",
-   "metadata": {
-<<<<<<< HEAD
-    "id": "Rm4kVRMS1DiF"
-   },
-   "source": [
-    "If you click on the link above, you can open a browser window to see the visualization.\n",
-    "\n",
-    "But the scene will be empty so far.  We need to actually construct the diagram and ask it to publish.  (You normally don't have to call these; MeshcatVisualizer will automatically load at initialization and publish on a fixed period during simulation)."
-=======
+   ]
+  },
+  {
+   "cell_type": "markdown",
+   "metadata": {
     "id": "LpQlGh1Ai27g"
    },
    "source": [
     "The iiwa model also defined 7 actuators.  Before we can run a simulation, we need to provide some values for those inputs to the `MultibodyPlant` `actuation_input_port`.  For this warm-up, we'll just set them to zero."
->>>>>>> 4ca03817
-   ]
-  },
-  {
-   "cell_type": "code",
-<<<<<<< HEAD
-   "execution_count": 9,
-   "metadata": {
-    "id": "2YMNZBi11DiN"
-   },
-   "outputs": [],
-   "source": [
-    "context = diagram.CreateDefaultContext()\n",
-    "meshcat.load()\n",
-    "diagram.Publish(context)"
-=======
+   ]
+  },
+  {
+   "cell_type": "code",
    "execution_count": null,
    "metadata": {
     "id": "dJx-KrGUjR8x"
@@ -819,121 +262,24 @@
    "outputs": [],
    "source": [
     "plant.get_actuation_input_port().FixValue(context, np.zeros(7));"
->>>>>>> 4ca03817
-   ]
-  },
-  {
-   "cell_type": "markdown",
-   "metadata": {
-<<<<<<< HEAD
-    "id": "kPcyp3zv1Dir"
-   },
-   "source": [
-    "We've put together quite a complex system now.  A `Diagram` is just another `System`, so it has an associated context."
-=======
+   ]
+  },
+  {
+   "cell_type": "markdown",
+   "metadata": {
     "id": "zqb66IBcierZ"
    },
    "source": [
     "Now we can set up and run a simulation."
->>>>>>> 4ca03817
-   ]
-  },
-  {
-   "cell_type": "code",
-<<<<<<< HEAD
-   "execution_count": 10,
-=======
-   "execution_count": null,
->>>>>>> 4ca03817
+   ]
+  },
+  {
+   "cell_type": "code",
+   "execution_count": null,
    "metadata": {
     "colab": {
      "base_uri": "https://localhost:8080/"
     },
-<<<<<<< HEAD
-    "id": "Kr9BgEkcCQaZ",
-    "outputId": "f75e0f4d-1338-4ae1-ea3b-622f4a4acf8c"
-   },
-   "outputs": [
-    {
-     "name": "stdout",
-     "output_type": "stream",
-     "text": [
-      "::_ Context (of a Diagram)\n",
-      "---------------------------\n",
-      "14 total discrete states in 1 groups\n",
-      "270 total numeric parameters in 24 groups\n",
-      "1 total abstract parameters\n",
-      "\n",
-      "::_::plant Context\n",
-      "-------------------\n",
-      "Time: 0\n",
-      "States:\n",
-      "  1 discrete state groups with\n",
-      "     14 states\n",
-      "       0 0 0 0 0 0 0 0 0 0 0 0 0 0\n",
-      "\n",
-      "Parameters:\n",
-      "  24 numeric parameter groups with\n",
-      "     10 parameters\n",
-      "       nan nan nan nan nan nan nan nan nan nan\n",
-      "     10 parameters\n",
-      "            5   -0.1      0   0.07 0.0149 0.0269  0.016      0  0.007      0\n",
-      "     10 parameters\n",
-      "             5.76          0      -0.03       0.12  0.0210292  0.0201812 0.00303542          0          0     0.0036\n",
-      "     10 parameters\n",
-      "             6.35     0.0003      0.059      0.042  0.0100481 0.00655149 0.00521337  -1.77e-05  -1.26e-05  -0.002478\n",
-      "     10 parameters\n",
-      "              3.5          0       0.03       0.13  0.0249429     0.0237 0.00307143          0          0    -0.0039\n",
-      "     10 parameters\n",
-      "              3.5          0      0.067      0.034  0.0105021 0.00584171 0.00620329          0          0  -0.002278\n",
-      "     10 parameters\n",
-      "              3.5     0.0001      0.021      0.076 0.00907414 0.00826172 0.00172387   -2.1e-06   -7.6e-06  -0.001596\n",
-      "     10 parameters\n",
-      "              1.8          0     0.0006     0.0004 0.00272274 0.00261127 0.00200036          0          0   -2.4e-07\n",
-      "     10 parameters\n",
-      "               1.2           0           0        0.02  0.00123333  0.00123333 0.000833333           0           0           0\n",
-      "     12 parameters\n",
-      "        1  0  0  0  1  0  0  0  1 -0 -0 -0\n",
-      "     12 parameters\n",
-      "            1      0      0      0      1      0      0      0      1      0      0 0.1575\n",
-      "     12 parameters\n",
-      "       1 0 0 0 1 0 0 0 1 0 0 0\n",
-      "     12 parameters\n",
-      "                 -1  1.22465e-16            0  6.16298e-32  4.44089e-16            1  1.22465e-16            1 -4.44089e-16            0            0       0.2025\n",
-      "     12 parameters\n",
-      "                 1           0           0           0           1           0           0           0           1 7.70372e-34 2.77556e-17 2.77556e-17\n",
-      "     12 parameters\n",
-      "                 -1  1.22465e-16            0  6.16298e-32  4.44089e-16            1  1.22465e-16            1 -4.44089e-16            0       0.2045            0\n",
-      "     12 parameters\n",
-      "                  1  -1.2326e-32 -2.46519e-32   1.2326e-32            1 -1.51929e-64  2.46519e-32 -1.51929e-64            1            0            0 -5.55112e-17\n",
-      "     12 parameters\n",
-      "                  1            0            0            0 -4.44089e-16            1            0           -1 -4.44089e-16  -1.2326e-32            0       0.2155\n",
-      "     12 parameters\n",
-      "                  1  1.27639e-32 -1.27639e-32 -1.27639e-32            1  8.14591e-65  1.27639e-32  8.14591e-65            1 -2.75063e-33            0 -2.77556e-17\n",
-      "     12 parameters\n",
-      "                 -1            0 -1.22465e-16 -1.22465e-16 -4.44089e-16            1 -6.16298e-32            1  4.44089e-16  1.37389e-32       0.1845 -5.55112e-17\n",
-      "     12 parameters\n",
-      "                  1 -7.39557e-32  -1.2326e-32  7.39557e-32            1 -4.55787e-64   1.2326e-32 -4.55787e-64            1 -1.15556e-32 -5.81757e-17            0\n",
-      "     12 parameters\n",
-      "                  1            0            0            0 -4.44089e-16            1            0           -1 -4.44089e-16  -1.2326e-32            0       0.2155\n",
-      "     12 parameters\n",
-      "                  1 -8.21073e-48 -3.48631e-32  8.21073e-48            1 -1.43126e-79  3.48631e-32 -1.43126e-79            1  2.46519e-32            0 -2.77556e-17\n",
-      "     12 parameters\n",
-      "                 -1            0 -1.22465e-16 -1.22465e-16 -4.44089e-16            1 -6.16298e-32            1  4.44089e-16  3.69779e-32        0.081            0\n",
-      "     12 parameters\n",
-      "                  1 -2.46519e-32  3.69779e-32  2.46519e-32            1  4.55787e-64 -3.69779e-32  4.55787e-64            1  2.15704e-32  2.08167e-17  4.16334e-17\n",
-      "\n",
-      "::_::scene_graph Context\n",
-      "-------------------------\n",
-      "Time: 0\n",
-      "Parameters:\n",
-      "  1 abstract parameters\n",
-      "\n"
-     ]
-    }
-   ],
-   "source": [
-=======
     "id": "6DYEtGbtimit",
     "outputId": "0e3c6354-0f4e-41bf-9c41-96422da6346c"
    },
@@ -941,30 +287,12 @@
    "source": [
     "simulator = Simulator(plant, context)\n",
     "simulator.AdvanceTo(5.0)\n",
->>>>>>> 4ca03817
     "print(context)"
    ]
   },
   {
    "cell_type": "markdown",
    "metadata": {
-<<<<<<< HEAD
-    "id": "gu6_NRm_Cl-O"
-   },
-   "source": [
-    "You can see that there is one additional \"abstract state\" from the `SceneGraph`.  `MeshcatVisualizer` is stateless.  Actually `SceneGraph` should really be stateless for these simple examples, too [#9501](https://github.com/RobotLocomotion/drake/issues/9501).\n",
-    "\n",
-    "It's also very useful to draw the actual block diagram."
-   ]
-  },
-  {
-   "cell_type": "markdown",
-   "metadata": {
-    "id": "5OwrpdeGE5aa"
-   },
-   "source": [
-    "There is one more important detail: **The `Context` for the `Diagram` is not the `Context` of the `MultibodyPlant`**.  But you can extract the plant `Context`; and we need to in order to set the initial conditions of the robot."
-=======
     "id": "8ZKEl1QU1Dh9"
    },
    "source": [
@@ -975,109 +303,15 @@
     "We support a number of visualizers in drake (we ship a simple VTK-based \"drake-visualizer\" with our binary releases, or you can use RViz).  But because we're working in a jupyter notebook, and want you to be able to run 3D graphics on any machine without any installation required, we'll use the [MeshCat](https://github.com/rdeits/meshcat) visualizer throughout these notes.  \n",
     "\n",
     "To use all three systems (`MultibodyPlant`, `SceneGraph`, and `MeshcatVisualizer`), we need to assemble them into a [`Diagram`](https://drake.mit.edu/doxygen_cxx/classdrake_1_1systems_1_1_diagram.html) using a [`DiagramBuilder`](https://drake.mit.edu/doxygen_cxx/classdrake_1_1systems_1_1_diagram_builder.html).  Often you would add each system and then connect the ports together, but for common cases like we have here, we provide helper methods to reduce the boilerplate."
->>>>>>> 4ca03817
-   ]
-  },
-  {
-   "cell_type": "code",
-<<<<<<< HEAD
-   "execution_count": 11,
-=======
-   "execution_count": null,
->>>>>>> 4ca03817
+   ]
+  },
+  {
+   "cell_type": "code",
+   "execution_count": null,
    "metadata": {
     "colab": {
      "base_uri": "https://localhost:8080/"
     },
-<<<<<<< HEAD
-    "id": "aA5dasXyFWXo",
-    "outputId": "e9d6534c-81c6-43cd-b7fd-700c37523f7d"
-   },
-   "outputs": [
-    {
-     "name": "stdout",
-     "output_type": "stream",
-     "text": [
-      "::_ Context (of a Diagram)\n",
-      "---------------------------\n",
-      "14 total discrete states in 1 groups\n",
-      "270 total numeric parameters in 24 groups\n",
-      "1 total abstract parameters\n",
-      "\n",
-      "::_::plant Context\n",
-      "-------------------\n",
-      "Time: 0\n",
-      "States:\n",
-      "  1 discrete state groups with\n",
-      "     14 states\n",
-      "       -1.57   0.1     0  -1.2     0   1.6     0     0     0     0     0     0     0     0\n",
-      "\n",
-      "Parameters:\n",
-      "  24 numeric parameter groups with\n",
-      "     10 parameters\n",
-      "       nan nan nan nan nan nan nan nan nan nan\n",
-      "     10 parameters\n",
-      "            5   -0.1      0   0.07 0.0149 0.0269  0.016      0  0.007      0\n",
-      "     10 parameters\n",
-      "             5.76          0      -0.03       0.12  0.0210292  0.0201812 0.00303542          0          0     0.0036\n",
-      "     10 parameters\n",
-      "             6.35     0.0003      0.059      0.042  0.0100481 0.00655149 0.00521337  -1.77e-05  -1.26e-05  -0.002478\n",
-      "     10 parameters\n",
-      "              3.5          0       0.03       0.13  0.0249429     0.0237 0.00307143          0          0    -0.0039\n",
-      "     10 parameters\n",
-      "              3.5          0      0.067      0.034  0.0105021 0.00584171 0.00620329          0          0  -0.002278\n",
-      "     10 parameters\n",
-      "              3.5     0.0001      0.021      0.076 0.00907414 0.00826172 0.00172387   -2.1e-06   -7.6e-06  -0.001596\n",
-      "     10 parameters\n",
-      "              1.8          0     0.0006     0.0004 0.00272274 0.00261127 0.00200036          0          0   -2.4e-07\n",
-      "     10 parameters\n",
-      "               1.2           0           0        0.02  0.00123333  0.00123333 0.000833333           0           0           0\n",
-      "     12 parameters\n",
-      "        1  0  0  0  1  0  0  0  1 -0 -0 -0\n",
-      "     12 parameters\n",
-      "            1      0      0      0      1      0      0      0      1      0      0 0.1575\n",
-      "     12 parameters\n",
-      "       1 0 0 0 1 0 0 0 1 0 0 0\n",
-      "     12 parameters\n",
-      "                 -1  1.22465e-16            0  6.16298e-32  4.44089e-16            1  1.22465e-16            1 -4.44089e-16            0            0       0.2025\n",
-      "     12 parameters\n",
-      "                 1           0           0           0           1           0           0           0           1 7.70372e-34 2.77556e-17 2.77556e-17\n",
-      "     12 parameters\n",
-      "                 -1  1.22465e-16            0  6.16298e-32  4.44089e-16            1  1.22465e-16            1 -4.44089e-16            0       0.2045            0\n",
-      "     12 parameters\n",
-      "                  1  -1.2326e-32 -2.46519e-32   1.2326e-32            1 -1.51929e-64  2.46519e-32 -1.51929e-64            1            0            0 -5.55112e-17\n",
-      "     12 parameters\n",
-      "                  1            0            0            0 -4.44089e-16            1            0           -1 -4.44089e-16  -1.2326e-32            0       0.2155\n",
-      "     12 parameters\n",
-      "                  1  1.27639e-32 -1.27639e-32 -1.27639e-32            1  8.14591e-65  1.27639e-32  8.14591e-65            1 -2.75063e-33            0 -2.77556e-17\n",
-      "     12 parameters\n",
-      "                 -1            0 -1.22465e-16 -1.22465e-16 -4.44089e-16            1 -6.16298e-32            1  4.44089e-16  1.37389e-32       0.1845 -5.55112e-17\n",
-      "     12 parameters\n",
-      "                  1 -7.39557e-32  -1.2326e-32  7.39557e-32            1 -4.55787e-64   1.2326e-32 -4.55787e-64            1 -1.15556e-32 -5.81757e-17            0\n",
-      "     12 parameters\n",
-      "                  1            0            0            0 -4.44089e-16            1            0           -1 -4.44089e-16  -1.2326e-32            0       0.2155\n",
-      "     12 parameters\n",
-      "                  1 -8.21073e-48 -3.48631e-32  8.21073e-48            1 -1.43126e-79  3.48631e-32 -1.43126e-79            1  2.46519e-32            0 -2.77556e-17\n",
-      "     12 parameters\n",
-      "                 -1            0 -1.22465e-16 -1.22465e-16 -4.44089e-16            1 -6.16298e-32            1  4.44089e-16  3.69779e-32        0.081            0\n",
-      "     12 parameters\n",
-      "                  1 -2.46519e-32  3.69779e-32  2.46519e-32            1  4.55787e-64 -3.69779e-32  4.55787e-64            1  2.15704e-32  2.08167e-17  4.16334e-17\n",
-      "\n",
-      "::_::scene_graph Context\n",
-      "-------------------------\n",
-      "Time: 0\n",
-      "Parameters:\n",
-      "  1 abstract parameters\n",
-      "\n"
-     ]
-    }
-   ],
-   "source": [
-    "plant_context = plant.GetMyMutableContextFromRoot(context)\n",
-    "plant.SetPositions(plant_context, [-1.57, 0.1, 0, -1.2, 0, 1.6, 0])\n",
-    "plant.get_actuation_input_port().FixValue(plant_context, np.zeros(7))\n",
-    "print(context)"
-=======
     "id": "WkfjAgrL1Dh-",
     "outputId": "3ea91f96-5b08-4514-d6dc-32872e66ff2d"
    },
@@ -1100,20 +334,11 @@
     "meshcat = ConnectMeshcatVisualizer(builder, scene_graph, zmq_url=zmq_url)\n",
     "\n",
     "diagram = builder.Build()"
->>>>>>> 4ca03817
-   ]
-  },
-  {
-   "cell_type": "markdown",
-   "metadata": {
-<<<<<<< HEAD
-    "id": "Js2ulEaFF0yD"
-   },
-   "source": [
-    "Accidentally using `context` instead of `plant_context` is a very common mistake!\n",
-    "\n",
-    "Ok, now we're ready to simulate.  Make sure your visualizer window is visible, then run the following cell."
-=======
+   ]
+  },
+  {
+   "cell_type": "markdown",
+   "metadata": {
     "id": "Rm4kVRMS1DiF"
    },
    "source": [
@@ -1142,13 +367,75 @@
    },
    "source": [
     "We've put together quite a complex system now.  A `Diagram` is just another `System`, so it has an associated context."
->>>>>>> 4ca03817
-   ]
-  },
-  {
-   "cell_type": "code",
-<<<<<<< HEAD
-   "execution_count": 12,
+   ]
+  },
+  {
+   "cell_type": "code",
+   "execution_count": null,
+   "metadata": {
+    "colab": {
+     "base_uri": "https://localhost:8080/"
+    },
+    "id": "Kr9BgEkcCQaZ",
+    "outputId": "f75e0f4d-1338-4ae1-ea3b-622f4a4acf8c"
+   },
+   "outputs": [],
+   "source": [
+    "print(context)"
+   ]
+  },
+  {
+   "cell_type": "markdown",
+   "metadata": {
+    "id": "gu6_NRm_Cl-O"
+   },
+   "source": [
+    "You can see that there is one additional \"abstract state\" from the `SceneGraph`.  `MeshcatVisualizer` is stateless.  Actually `SceneGraph` should really be stateless for these simple examples, too [#9501](https://github.com/RobotLocomotion/drake/issues/9501).\n",
+    "\n",
+    "It's also very useful to draw the actual block diagram."
+   ]
+  },
+  {
+   "cell_type": "markdown",
+   "metadata": {
+    "id": "5OwrpdeGE5aa"
+   },
+   "source": [
+    "There is one more important detail: **The `Context` for the `Diagram` is not the `Context` of the `MultibodyPlant`**.  But you can extract the plant `Context`; and we need to in order to set the initial conditions of the robot."
+   ]
+  },
+  {
+   "cell_type": "code",
+   "execution_count": null,
+   "metadata": {
+    "colab": {
+     "base_uri": "https://localhost:8080/"
+    },
+    "id": "aA5dasXyFWXo",
+    "outputId": "e9d6534c-81c6-43cd-b7fd-700c37523f7d"
+   },
+   "outputs": [],
+   "source": [
+    "plant_context = plant.GetMyMutableContextFromRoot(context)\n",
+    "plant.SetPositions(plant_context, [-1.57, 0.1, 0, -1.2, 0, 1.6, 0])\n",
+    "plant.get_actuation_input_port().FixValue(plant_context, np.zeros(7))\n",
+    "print(context)"
+   ]
+  },
+  {
+   "cell_type": "markdown",
+   "metadata": {
+    "id": "Js2ulEaFF0yD"
+   },
+   "source": [
+    "Accidentally using `context` instead of `plant_context` is a very common mistake!\n",
+    "\n",
+    "Ok, now we're ready to simulate.  Make sure your visualizer window is visible, then run the following cell."
+   ]
+  },
+  {
+   "cell_type": "code",
+   "execution_count": null,
    "metadata": {
     "colab": {
      "base_uri": "https://localhost:8080/",
@@ -1157,102 +444,47 @@
     "id": "ZySlXAKSGLaS",
     "outputId": "a3daed35-2e84-47be-e961-3d9a8148d1ba"
    },
-   "outputs": [
-    {
-     "data": {
-      "text/plain": [
-       "<pydrake.systems.analysis.SimulatorStatus at 0x7fa2d45dc270>"
-      ]
-     },
-     "execution_count": 12,
-     "metadata": {},
-     "output_type": "execute_result"
-    }
-   ],
+   "outputs": [],
    "source": [
     "simulator = Simulator(diagram, context)\n",
     "simulator.set_target_realtime_rate(1.0)\n",
     "simulator.AdvanceTo(5.0 if running_as_notebook else 0.1)"
-=======
+   ]
+  },
+  {
+   "cell_type": "markdown",
+   "metadata": {
+    "id": "Fdkx17YxGPSz"
+   },
+   "source": [
+    "Glorious!\n",
+    "\n",
+    "Here's one more trick.  You can ask MeshCat to record the animation, and then review it in the visualizer.  I'll repeat the preamble here to make this cell stand-alone.  (Plus we cannot reuse a system in multiple diagrams; the ownership is restricted)."
+   ]
+  },
+  {
+   "cell_type": "code",
    "execution_count": null,
    "metadata": {
     "colab": {
      "base_uri": "https://localhost:8080/"
     },
-    "id": "Kr9BgEkcCQaZ",
-    "outputId": "f75e0f4d-1338-4ae1-ea3b-622f4a4acf8c"
-   },
-   "outputs": [],
-   "source": [
-    "print(context)"
->>>>>>> 4ca03817
-   ]
-  },
-  {
-   "cell_type": "markdown",
-   "metadata": {
-<<<<<<< HEAD
-    "id": "Fdkx17YxGPSz"
-   },
-   "source": [
-    "Glorious!\n",
-    "\n",
-    "Here's one more trick.  You can ask MeshCat to record the animation, and then review it in the visualizer.  I'll repeat the preamble here to make this cell stand-alone.  (Plus we cannot reuse a system in multiple diagrams; the ownership is restricted)."
-=======
-    "id": "gu6_NRm_Cl-O"
-   },
-   "source": [
-    "You can see that there is one additional \"abstract state\" from the `SceneGraph`.  `MeshcatVisualizer` is stateless.  Actually `SceneGraph` should really be stateless for these simple examples, too [#9501](https://github.com/RobotLocomotion/drake/issues/9501).\n",
-    "\n",
-    "It's also very useful to draw the actual block diagram."
-   ]
-  },
-  {
-   "cell_type": "markdown",
-   "metadata": {
-    "id": "5OwrpdeGE5aa"
-   },
-   "source": [
-    "There is one more important detail: **The `Context` for the `Diagram` is not the `Context` of the `MultibodyPlant`**.  But you can extract the plant `Context`; and we need to in order to set the initial conditions of the robot."
->>>>>>> 4ca03817
-   ]
-  },
-  {
-   "cell_type": "code",
-<<<<<<< HEAD
-   "execution_count": 13,
-=======
-   "execution_count": null,
->>>>>>> 4ca03817
-   "metadata": {
-    "colab": {
-     "base_uri": "https://localhost:8080/"
-    },
-<<<<<<< HEAD
     "id": "HUeu3reLWw_H",
     "outputId": "7f1d5210-162e-4974-a49c-cd5b6c2d8046"
    },
-   "outputs": [
-    {
-     "name": "stdout",
-     "output_type": "stream",
-     "text": [
-      "Connecting to meshcat-server at zmq_url=tcp://127.0.0.1:6000...\n",
-      "You can open the visualizer by visiting the following URL:\n",
-      "http://127.0.0.1:7000/static/\n",
-      "Connected to meshcat-server.\n"
-     ]
-    }
-   ],
+   "outputs": [],
    "source": [
     "builder = DiagramBuilder()\n",
     "\n",
     "# Adds both MultibodyPlant and the SceneGraph, and wires them together.\n",
     "plant, scene_graph = AddMultibodyPlantSceneGraph(builder, time_step=1e-4)\n",
     "# Note that we parse into both the plant and the scene_graph here.\n",
-    "Parser(plant, scene_graph).AddModelFromFile(\n",
+    "parser = Parser(plant)\n",
+    "parser.AddModelFromFile(\n",
     "        FindResourceOrThrow(\"drake/manipulation/models/iiwa_description/sdf/iiwa14_no_collision.sdf\"))\n",
     "plant.WeldFrames(plant.world_frame(), plant.GetFrameByName(\"iiwa_link_0\"))\n",
+    "o = parser.AddModelFromFile(\"paddle.sdf\")\n",
+    "plant.WeldFrames(plant.GetFrameByName(\"iiwa_link_7\"), plant.GetFrameByName(\"base_link\", o))\n",
     "plant.Finalize()\n",
     "\n",
     "# Adds the MeshcatVisualizer and wires it to the SceneGraph.\n",
@@ -1271,43 +503,22 @@
     "simulator.AdvanceTo(5.0 if running_as_notebook else 0.1)\n",
     "meshcat.stop_recording()\n",
     "meshcat.publish_recording()"
-=======
-    "id": "aA5dasXyFWXo",
-    "outputId": "e9d6534c-81c6-43cd-b7fd-700c37523f7d"
-   },
-   "outputs": [],
-   "source": [
-    "plant_context = plant.GetMyMutableContextFromRoot(context)\n",
-    "plant.SetPositions(plant_context, [-1.57, 0.1, 0, -1.2, 0, 1.6, 0])\n",
-    "plant.get_actuation_input_port().FixValue(plant_context, np.zeros(7))\n",
-    "print(context)"
->>>>>>> 4ca03817
-   ]
-  },
-  {
-   "cell_type": "markdown",
-   "metadata": {
-<<<<<<< HEAD
+   ]
+  },
+  {
+   "cell_type": "markdown",
+   "metadata": {
     "id": "8SPr8dXoY3IT"
    },
    "source": [
     "# Adding the iiwa controller\n",
     "\n",
     "The iiwa hardware interface runs through a control system provided by the manufacturer.  We can't turn it off.  The best we can do is add our approximation of it to our simulation.  I'll repeat everything we've set up before (to keep this example self-contained), but we'll add one more system for the controller."
-=======
-    "id": "Js2ulEaFF0yD"
-   },
-   "source": [
-    "Accidentally using `context` instead of `plant_context` is a very common mistake!\n",
-    "\n",
-    "Ok, now we're ready to simulate.  Make sure your visualizer window is visible, then run the following cell."
->>>>>>> 4ca03817
-   ]
-  },
-  {
-   "cell_type": "code",
-<<<<<<< HEAD
-   "execution_count": 14,
+   ]
+  },
+  {
+   "cell_type": "code",
+   "execution_count": null,
    "metadata": {
     "colab": {
      "base_uri": "https://localhost:8080/"
@@ -1315,18 +526,7 @@
     "id": "Qd245P5kY666",
     "outputId": "2422f4e9-a091-4b99-8c5e-2778dff2c3f7"
    },
-   "outputs": [
-    {
-     "name": "stdout",
-     "output_type": "stream",
-     "text": [
-      "Connecting to meshcat-server at zmq_url=tcp://127.0.0.1:6000...\n",
-      "You can open the visualizer by visiting the following URL:\n",
-      "http://127.0.0.1:7000/static/\n",
-      "Connected to meshcat-server.\n"
-     ]
-    }
-   ],
+   "outputs": [],
    "source": [
     "builder = DiagramBuilder()\n",
     "\n",
@@ -1353,46 +553,20 @@
     "builder.Connect(iiwa_controller.get_output_port_control(),\n",
     "                plant.get_actuation_input_port())\n",
     "diagram = builder.Build()"
-=======
-   "execution_count": null,
-   "metadata": {
-    "colab": {
-     "base_uri": "https://localhost:8080/",
-     "height": 215
-    },
-    "id": "ZySlXAKSGLaS",
-    "outputId": "a3daed35-2e84-47be-e961-3d9a8148d1ba"
-   },
-   "outputs": [],
-   "source": [
-    "simulator = Simulator(diagram, context)\n",
-    "simulator.set_target_realtime_rate(1.0)\n",
-    "simulator.AdvanceTo(5.0 if running_as_notebook else 0.1)"
->>>>>>> 4ca03817
-   ]
-  },
-  {
-   "cell_type": "markdown",
-   "metadata": {
-<<<<<<< HEAD
+   ]
+  },
+  {
+   "cell_type": "markdown",
+   "metadata": {
     "id": "SwmwcTcOX-pm"
    },
    "source": [
     "Let's see what our diagram looks like..."
-=======
-    "id": "Fdkx17YxGPSz"
-   },
-   "source": [
-    "Glorious!\n",
-    "\n",
-    "Here's one more trick.  You can ask MeshCat to record the animation, and then review it in the visualizer.  I'll repeat the preamble here to make this cell stand-alone.  (Plus we cannot reuse a system in multiple diagrams; the ownership is restricted)."
->>>>>>> 4ca03817
-   ]
-  },
-  {
-   "cell_type": "code",
-<<<<<<< HEAD
-   "execution_count": 15,
+   ]
+  },
+  {
+   "cell_type": "code",
+   "execution_count": null,
    "metadata": {
     "colab": {
      "base_uri": "https://localhost:8080/",
@@ -1401,349 +575,25 @@
     "id": "1SMxPMvdxk99",
     "outputId": "0194c805-d272-48ce-a7a1-4fa823bcaec0"
    },
-   "outputs": [
-    {
-     "data": {
-      "image/svg+xml": [
-       "<svg height=\"495pt\" viewBox=\"0.00 0.00 3340.18 495.00\" width=\"3340pt\" xmlns=\"http://www.w3.org/2000/svg\" xmlns:xlink=\"http://www.w3.org/1999/xlink\">\n",
-       "<g class=\"graph\" id=\"graph0\" transform=\"scale(1 1) rotate(0) translate(4 491)\">\n",
-       "<title>_49193664</title>\n",
-       "<polygon fill=\"#ffffff\" points=\"-4,4 -4,-491 3336.1788,-491 3336.1788,4 -4,4\" stroke=\"transparent\"/>\n",
-       "<g class=\"cluster\" id=\"clust1\">\n",
-       "<title>cluster49193664diagram</title>\n",
-       "<polygon fill=\"none\" points=\"8,-8 8,-479 3324.1788,-479 3324.1788,-8 8,-8\" stroke=\"#000000\"/>\n",
-       "<text fill=\"#000000\" font-family=\"Times,serif\" font-size=\"14.00\" text-anchor=\"middle\" x=\"1666.0894\" y=\"-463.8\">49193664</text>\n",
-       "</g>\n",
-       "<g class=\"cluster\" id=\"clust4\">\n",
-       "<title>cluster49193664subsystems</title>\n",
-       "<polygon fill=\"none\" points=\"16,-16 16,-448 3316.1788,-448 3316.1788,-16 16,-16\" stroke=\"#ffffff\"/>\n",
-       "</g>\n",
-       "<g class=\"cluster\" id=\"clust5\">\n",
-       "<title>cluster25832336diagram</title>\n",
-       "<polygon fill=\"none\" points=\"24,-71 24,-282 2174.1788,-282 2174.1788,-71 24,-71\" stroke=\"#000000\"/>\n",
-       "<text fill=\"#000000\" font-family=\"Times,serif\" font-size=\"14.00\" text-anchor=\"middle\" x=\"1099.0894\" y=\"-266.8\">iiwa_controller</text>\n",
-       "</g>\n",
-       "<g class=\"cluster\" id=\"clust6\">\n",
-       "<title>cluster25832336inputports</title>\n",
-       "<polygon fill=\"#d3d3d3\" points=\"32,-122 32,-251 218.2849,-251 218.2849,-122 32,-122\" stroke=\"#d3d3d3\"/>\n",
-       "<text fill=\"#000000\" font-family=\"Times,serif\" font-size=\"14.00\" text-anchor=\"middle\" x=\"125.1424\" y=\"-235.8\">input ports</text>\n",
-       "</g>\n",
-       "<g class=\"cluster\" id=\"clust7\">\n",
-       "<title>cluster25832336outputports</title>\n",
-       "<polygon fill=\"#d3d3d3\" points=\"2060.2849,-150 2060.2849,-225 2166.1788,-225 2166.1788,-150 2060.2849,-150\" stroke=\"#d3d3d3\"/>\n",
-       "<text fill=\"#000000\" font-family=\"Times,serif\" font-size=\"14.00\" text-anchor=\"middle\" x=\"2113.2318\" y=\"-209.8\">output ports</text>\n",
-       "</g>\n",
-       "<g class=\"cluster\" id=\"clust8\">\n",
-       "<title>cluster25832336subsystems</title>\n",
-       "<polygon fill=\"none\" points=\"238.2849,-79 238.2849,-251 2016.2849,-251 2016.2849,-79 238.2849,-79\" stroke=\"#ffffff\"/>\n",
-       "</g>\n",
-       "<!-- 16786480 -->\n",
-       "<g class=\"node\" id=\"node1\">\n",
-       "<title>16786480</title>\n",
-       "<polygon fill=\"none\" points=\"2210.1788,-25 2210.1788,-439 2841.1788,-439 2841.1788,-25 2210.1788,-25\" stroke=\"#000000\"/>\n",
-       "<text fill=\"#000000\" font-family=\"Times,serif\" font-size=\"14.00\" text-anchor=\"middle\" x=\"2525.6788\" y=\"-423.8\">plant</text>\n",
-       "<polyline fill=\"none\" points=\"2210.1788,-416 2841.1788,-416 \" stroke=\"#000000\"/>\n",
-       "<text fill=\"#000000\" font-family=\"Times,serif\" font-size=\"14.00\" text-anchor=\"middle\" x=\"2335.6788\" y=\"-379.8\">geometry_query</text>\n",
-       "<polyline fill=\"none\" points=\"2210.1788,-351 2461.1788,-351 \" stroke=\"#000000\"/>\n",
-       "<text fill=\"#000000\" font-family=\"Times,serif\" font-size=\"14.00\" text-anchor=\"middle\" x=\"2335.6788\" y=\"-314.8\">WorldModelInstance_actuation</text>\n",
-       "<polyline fill=\"none\" points=\"2210.1788,-286 2461.1788,-286 \" stroke=\"#000000\"/>\n",
-       "<text fill=\"#000000\" font-family=\"Times,serif\" font-size=\"14.00\" text-anchor=\"middle\" x=\"2335.6788\" y=\"-249.8\">DefaultModelInstance_actuation</text>\n",
-       "<polyline fill=\"none\" points=\"2210.1788,-221 2461.1788,-221 \" stroke=\"#000000\"/>\n",
-       "<text fill=\"#000000\" font-family=\"Times,serif\" font-size=\"14.00\" text-anchor=\"middle\" x=\"2335.6788\" y=\"-184.8\">iiwa14_actuation</text>\n",
-       "<polyline fill=\"none\" points=\"2210.1788,-156 2461.1788,-156 \" stroke=\"#000000\"/>\n",
-       "<text fill=\"#000000\" font-family=\"Times,serif\" font-size=\"14.00\" text-anchor=\"middle\" x=\"2335.6788\" y=\"-119.8\">applied_generalized_force</text>\n",
-       "<polyline fill=\"none\" points=\"2210.1788,-91 2461.1788,-91 \" stroke=\"#000000\"/>\n",
-       "<text fill=\"#000000\" font-family=\"Times,serif\" font-size=\"14.00\" text-anchor=\"middle\" x=\"2335.6788\" y=\"-54.3\">applied_spatial_force</text>\n",
-       "<polyline fill=\"none\" points=\"2461.1788,-25 2461.1788,-416 \" stroke=\"#000000\"/>\n",
-       "<text fill=\"#000000\" font-family=\"Times,serif\" font-size=\"14.00\" text-anchor=\"middle\" x=\"2651.1788\" y=\"-400.8\">geometry_pose</text>\n",
-       "<polyline fill=\"none\" points=\"2461.1788,-393 2841.1788,-393 \" stroke=\"#000000\"/>\n",
-       "<text fill=\"#000000\" font-family=\"Times,serif\" font-size=\"14.00\" text-anchor=\"middle\" x=\"2651.1788\" y=\"-377.8\">continuous_state</text>\n",
-       "<polyline fill=\"none\" points=\"2461.1788,-370 2841.1788,-370 \" stroke=\"#000000\"/>\n",
-       "<text fill=\"#000000\" font-family=\"Times,serif\" font-size=\"14.00\" text-anchor=\"middle\" x=\"2651.1788\" y=\"-354.8\">body_poses</text>\n",
-       "<polyline fill=\"none\" points=\"2461.1788,-347 2841.1788,-347 \" stroke=\"#000000\"/>\n",
-       "<text fill=\"#000000\" font-family=\"Times,serif\" font-size=\"14.00\" text-anchor=\"middle\" x=\"2651.1788\" y=\"-331.8\">spatial_velocities</text>\n",
-       "<polyline fill=\"none\" points=\"2461.1788,-324 2841.1788,-324 \" stroke=\"#000000\"/>\n",
-       "<text fill=\"#000000\" font-family=\"Times,serif\" font-size=\"14.00\" text-anchor=\"middle\" x=\"2651.1788\" y=\"-308.8\">spatial_accelerations</text>\n",
-       "<polyline fill=\"none\" points=\"2461.1788,-301 2841.1788,-301 \" stroke=\"#000000\"/>\n",
-       "<text fill=\"#000000\" font-family=\"Times,serif\" font-size=\"14.00\" text-anchor=\"middle\" x=\"2651.1788\" y=\"-285.8\">generalized_acceleration</text>\n",
-       "<polyline fill=\"none\" points=\"2461.1788,-278 2841.1788,-278 \" stroke=\"#000000\"/>\n",
-       "<text fill=\"#000000\" font-family=\"Times,serif\" font-size=\"14.00\" text-anchor=\"middle\" x=\"2651.1788\" y=\"-262.8\">WorldModelInstance_continuous_state</text>\n",
-       "<polyline fill=\"none\" points=\"2461.1788,-255 2841.1788,-255 \" stroke=\"#000000\"/>\n",
-       "<text fill=\"#000000\" font-family=\"Times,serif\" font-size=\"14.00\" text-anchor=\"middle\" x=\"2651.1788\" y=\"-239.8\">WorldModelInstance_generalized_acceleration</text>\n",
-       "<polyline fill=\"none\" points=\"2461.1788,-232 2841.1788,-232 \" stroke=\"#000000\"/>\n",
-       "<text fill=\"#000000\" font-family=\"Times,serif\" font-size=\"14.00\" text-anchor=\"middle\" x=\"2651.1788\" y=\"-216.8\">DefaultModelInstance_continuous_state</text>\n",
-       "<polyline fill=\"none\" points=\"2461.1788,-209 2841.1788,-209 \" stroke=\"#000000\"/>\n",
-       "<text fill=\"#000000\" font-family=\"Times,serif\" font-size=\"14.00\" text-anchor=\"middle\" x=\"2651.1788\" y=\"-193.8\">DefaultModelInstance_generalized_acceleration</text>\n",
-       "<polyline fill=\"none\" points=\"2461.1788,-186 2841.1788,-186 \" stroke=\"#000000\"/>\n",
-       "<text fill=\"#000000\" font-family=\"Times,serif\" font-size=\"14.00\" text-anchor=\"middle\" x=\"2651.1788\" y=\"-170.8\">iiwa14_continuous_state</text>\n",
-       "<polyline fill=\"none\" points=\"2461.1788,-163 2841.1788,-163 \" stroke=\"#000000\"/>\n",
-       "<text fill=\"#000000\" font-family=\"Times,serif\" font-size=\"14.00\" text-anchor=\"middle\" x=\"2651.1788\" y=\"-147.8\">iiwa14_generalized_acceleration</text>\n",
-       "<polyline fill=\"none\" points=\"2461.1788,-140 2841.1788,-140 \" stroke=\"#000000\"/>\n",
-       "<text fill=\"#000000\" font-family=\"Times,serif\" font-size=\"14.00\" text-anchor=\"middle\" x=\"2651.1788\" y=\"-124.8\">WorldModelInstance_generalized_contact_forces</text>\n",
-       "<polyline fill=\"none\" points=\"2461.1788,-117 2841.1788,-117 \" stroke=\"#000000\"/>\n",
-       "<text fill=\"#000000\" font-family=\"Times,serif\" font-size=\"14.00\" text-anchor=\"middle\" x=\"2651.1788\" y=\"-101.8\">DefaultModelInstance_generalized_contact_forces</text>\n",
-       "<polyline fill=\"none\" points=\"2461.1788,-94 2841.1788,-94 \" stroke=\"#000000\"/>\n",
-       "<text fill=\"#000000\" font-family=\"Times,serif\" font-size=\"14.00\" text-anchor=\"middle\" x=\"2651.1788\" y=\"-78.8\">iiwa14_generalized_contact_forces</text>\n",
-       "<polyline fill=\"none\" points=\"2461.1788,-71 2841.1788,-71 \" stroke=\"#000000\"/>\n",
-       "<text fill=\"#000000\" font-family=\"Times,serif\" font-size=\"14.00\" text-anchor=\"middle\" x=\"2651.1788\" y=\"-55.8\">reaction_forces</text>\n",
-       "<polyline fill=\"none\" points=\"2461.1788,-48 2841.1788,-48 \" stroke=\"#000000\"/>\n",
-       "<text fill=\"#000000\" font-family=\"Times,serif\" font-size=\"14.00\" text-anchor=\"middle\" x=\"2651.1788\" y=\"-32.8\">contact_results</text>\n",
-       "</g>\n",
-       "<!-- 51219616 -->\n",
-       "<g class=\"node\" id=\"node2\">\n",
-       "<title>51219616</title>\n",
-       "<polygon fill=\"none\" points=\"2877.1788,-370.5 2877.1788,-439.5 3111.1788,-439.5 3111.1788,-370.5 2877.1788,-370.5\" stroke=\"#000000\"/>\n",
-       "<text fill=\"#000000\" font-family=\"Times,serif\" font-size=\"14.00\" text-anchor=\"middle\" x=\"2994.1788\" y=\"-424.3\">scene_graph</text>\n",
-       "<polyline fill=\"none\" points=\"2877.1788,-416.5 3111.1788,-416.5 \" stroke=\"#000000\"/>\n",
-       "<text fill=\"#000000\" font-family=\"Times,serif\" font-size=\"14.00\" text-anchor=\"middle\" x=\"2924.1788\" y=\"-389.8\">plant_pose</text>\n",
-       "<polyline fill=\"none\" points=\"2971.1788,-370.5 2971.1788,-416.5 \" stroke=\"#000000\"/>\n",
-       "<text fill=\"#000000\" font-family=\"Times,serif\" font-size=\"14.00\" text-anchor=\"middle\" x=\"3041.1788\" y=\"-401.3\">lcm_visualization</text>\n",
-       "<polyline fill=\"none\" points=\"2971.1788,-393.5 3111.1788,-393.5 \" stroke=\"#000000\"/>\n",
-       "<text fill=\"#000000\" font-family=\"Times,serif\" font-size=\"14.00\" text-anchor=\"middle\" x=\"3041.1788\" y=\"-378.3\">query</text>\n",
-       "</g>\n",
-       "<!-- 16786480&#45;&gt;51219616 -->\n",
-       "<g class=\"edge\" id=\"edge12\">\n",
-       "<title>16786480:y0-&gt;51219616:u0</title>\n",
-       "<path d=\"M2841.1788,-405C2853.9596,-405 2858.3581,-398.1086 2867.0787,-394.7706\" fill=\"none\" stroke=\"#000000\"/>\n",
-       "<polygon fill=\"#000000\" points=\"2867.9334,-398.1743 2877.1788,-393 2866.7246,-391.2794 2867.9334,-398.1743\" stroke=\"#000000\"/>\n",
-       "</g>\n",
-       "<!-- _25832336_u0 -->\n",
-       "<g class=\"node\" id=\"node4\">\n",
-       "<title>_25832336_u0</title>\n",
-       "<ellipse cx=\"125.1424\" cy=\"-202\" fill=\"none\" rx=\"85.2851\" ry=\"18\" stroke=\"#0000ff\"/>\n",
-       "<text fill=\"#000000\" font-family=\"Times,serif\" font-size=\"14.00\" text-anchor=\"middle\" x=\"125.1424\" y=\"-198.3\">estimated_state</text>\n",
-       "</g>\n",
-       "<!-- 16786480&#45;&gt;_25832336_u0 -->\n",
-       "<g class=\"edge\" id=\"edge11\">\n",
-       "<title>16786480:y10-&gt;_25832336_u0</title>\n",
-       "<path d=\"M2841.6788,-174C2841.6788,-174 2210.1788,-24.5 2210.1788,-24.5 2139.4915,-83.8305 2239.7947,-164.1052 2174.1788,-229 2043.7602,-357.9853 1946.2139,-262 1762.7849,-262 887.2849,-262 887.2849,-262 887.2849,-262 598.8237,-262 519.5117,-319.1979 238.2849,-255 211.2694,-248.833 183.0415,-235.6226 161.5386,-223.9343\" fill=\"none\" stroke=\"#000000\"/>\n",
-       "<polygon fill=\"#000000\" points=\"163.1973,-220.8519 152.758,-219.0431 159.7908,-226.9671 163.1973,-220.8519\" stroke=\"#000000\"/>\n",
-       "</g>\n",
-       "<!-- 51219616&#45;&gt;16786480 -->\n",
-       "<g class=\"edge\" id=\"edge9\">\n",
-       "<title>51219616:y1-&gt;16786480:u0</title>\n",
-       "<path d=\"M3041.1788,-370C3041.1788,-297.1111 2939.4539,-332.1239 2877.1788,-370 2847.4575,-388.0767 2870.9001,-421.4233 2841.1788,-439.5 2841.1788,-439.5 2301.0797,-392.0329 2219.8539,-384.8943\" fill=\"none\" stroke=\"#000000\"/>\n",
-       "<polygon fill=\"#000000\" points=\"2219.9468,-381.389 2209.6788,-384 2219.3339,-388.3621 2219.9468,-381.389\" stroke=\"#000000\"/>\n",
-       "</g>\n",
-       "<!-- 51744576 -->\n",
-       "<g class=\"node\" id=\"node3\">\n",
-       "<title>51744576</title>\n",
-       "<polygon fill=\"none\" points=\"3147.1788,-394 3147.1788,-440 3308.1788,-440 3308.1788,-394 3147.1788,-394\" stroke=\"#000000\"/>\n",
-       "<text fill=\"#000000\" font-family=\"Times,serif\" font-size=\"14.00\" text-anchor=\"middle\" x=\"3227.6788\" y=\"-424.8\">meshcat_visualizer</text>\n",
-       "<polyline fill=\"none\" points=\"3147.1788,-417 3308.1788,-417 \" stroke=\"#000000\"/>\n",
-       "<text fill=\"#000000\" font-family=\"Times,serif\" font-size=\"14.00\" text-anchor=\"middle\" x=\"3217.1788\" y=\"-401.8\">lcm_visualization</text>\n",
-       "<polyline fill=\"none\" points=\"3287.1788,-394 3287.1788,-417 \" stroke=\"#000000\"/>\n",
-       "<text fill=\"#000000\" font-family=\"Times,serif\" font-size=\"14.00\" text-anchor=\"middle\" x=\"3297.6788\" y=\"-401.8\"> </text>\n",
-       "</g>\n",
-       "<!-- 51219616&#45;&gt;51744576 -->\n",
-       "<g class=\"edge\" id=\"edge13\">\n",
-       "<title>51219616:y0-&gt;51744576:u0</title>\n",
-       "<path d=\"M3111.1788,-405C3123.1788,-405 3128.4288,-405 3137.0538,-405\" fill=\"none\" stroke=\"#000000\"/>\n",
-       "<polygon fill=\"#000000\" points=\"3137.1788,-408.5001 3147.1788,-405 3137.1787,-401.5001 3137.1788,-408.5001\" stroke=\"#000000\"/>\n",
-       "</g>\n",
-       "<!-- 51579888 -->\n",
-       "<g class=\"node\" id=\"node9\">\n",
-       "<title>51579888</title>\n",
-       "<polygon fill=\"none\" points=\"246.2849,-119 246.2849,-165 620.2849,-165 620.2849,-119 246.2849,-119\" stroke=\"#000000\"/>\n",
-       "<text fill=\"#000000\" font-family=\"Times,serif\" font-size=\"14.00\" text-anchor=\"middle\" x=\"433.2849\" y=\"-149.8\">drake/systems/PassThrough@0000000003130bf0</text>\n",
-       "<polyline fill=\"none\" points=\"246.2849,-142 620.2849,-142 \" stroke=\"#000000\"/>\n",
-       "<text fill=\"#000000\" font-family=\"Times,serif\" font-size=\"14.00\" text-anchor=\"middle\" x=\"339.7849\" y=\"-126.8\">u</text>\n",
-       "<polyline fill=\"none\" points=\"433.2849,-119 433.2849,-142 \" stroke=\"#000000\"/>\n",
-       "<text fill=\"#000000\" font-family=\"Times,serif\" font-size=\"14.00\" text-anchor=\"middle\" x=\"526.7849\" y=\"-126.8\">y</text>\n",
-       "</g>\n",
-       "<!-- _25832336_u0&#45;&gt;51579888 -->\n",
-       "<g class=\"edge\" id=\"edge6\">\n",
-       "<title>_25832336_u0-&gt;51579888:u0</title>\n",
-       "<path d=\"M189.7206,-190.0198C199.8944,-186.2907 209.8292,-181.4037 218.2849,-175 233.5422,-163.4453 226.9404,-140.96 236.563,-132.9342\" fill=\"none\" stroke=\"#0000ff\"/>\n",
-       "<polygon fill=\"#0000ff\" points=\"237.7227,-136.2402 246.2849,-130 235.7001,-129.5387 237.7227,-136.2402\" stroke=\"#0000ff\"/>\n",
-       "</g>\n",
-       "<!-- _25832336_u1 -->\n",
-       "<g class=\"node\" id=\"node5\">\n",
-       "<title>_25832336_u1</title>\n",
-       "<ellipse cx=\"125.1424\" cy=\"-148\" fill=\"none\" rx=\"73.387\" ry=\"18\" stroke=\"#0000ff\"/>\n",
-       "<text fill=\"#000000\" font-family=\"Times,serif\" font-size=\"14.00\" text-anchor=\"middle\" x=\"125.1424\" y=\"-144.3\">desired_state</text>\n",
-       "</g>\n",
-       "<!-- 46016112 -->\n",
-       "<g class=\"node\" id=\"node8\">\n",
-       "<title>46016112</title>\n",
-       "<polygon fill=\"none\" points=\"656.2849,-173.5 656.2849,-242.5 1118.2849,-242.5 1118.2849,-173.5 656.2849,-173.5\" stroke=\"#000000\"/>\n",
-       "<text fill=\"#000000\" font-family=\"Times,serif\" font-size=\"14.00\" text-anchor=\"middle\" x=\"887.2849\" y=\"-227.3\">drake/systems/controllers/PidController@0000000002be2670</text>\n",
-       "<polyline fill=\"none\" points=\"656.2849,-219.5 1118.2849,-219.5 \" stroke=\"#000000\"/>\n",
-       "<text fill=\"#000000\" font-family=\"Times,serif\" font-size=\"14.00\" text-anchor=\"middle\" x=\"775.7849\" y=\"-204.3\">x</text>\n",
-       "<polyline fill=\"none\" points=\"656.2849,-196.5 895.2849,-196.5 \" stroke=\"#000000\"/>\n",
-       "<text fill=\"#000000\" font-family=\"Times,serif\" font-size=\"14.00\" text-anchor=\"middle\" x=\"775.7849\" y=\"-181.3\">x_d</text>\n",
-       "<polyline fill=\"none\" points=\"895.2849,-173.5 895.2849,-219.5 \" stroke=\"#000000\"/>\n",
-       "<text fill=\"#000000\" font-family=\"Times,serif\" font-size=\"14.00\" text-anchor=\"middle\" x=\"1006.7849\" y=\"-192.8\">y</text>\n",
-       "</g>\n",
-       "<!-- _25832336_u1&#45;&gt;46016112 -->\n",
-       "<g class=\"edge\" id=\"edge7\">\n",
-       "<title>_25832336_u1-&gt;46016112:u1</title>\n",
-       "<path d=\"M174.0463,-161.4828C193.8322,-166.3474 216.9905,-171.3006 238.2849,-174 419.2307,-196.9378 468.6223,-185.4468 646.081,-185.0125\" fill=\"none\" stroke=\"#0000ff\"/>\n",
-       "<polygon fill=\"#0000ff\" points=\"646.2892,-188.5123 656.2849,-185 646.2806,-181.5123 646.2892,-188.5123\" stroke=\"#0000ff\"/>\n",
-       "</g>\n",
-       "<!-- _25832336_y0 -->\n",
-       "<g class=\"node\" id=\"node6\">\n",
-       "<title>_25832336_y0</title>\n",
-       "<ellipse cx=\"2112.7318\" cy=\"-176\" fill=\"none\" rx=\"34.394\" ry=\"18\" stroke=\"#00ff00\"/>\n",
-       "<text fill=\"#000000\" font-family=\"Times,serif\" font-size=\"14.00\" text-anchor=\"middle\" x=\"2112.7318\" y=\"-172.3\">force</text>\n",
-       "</g>\n",
-       "<!-- _25832336_y0&#45;&gt;16786480 -->\n",
-       "<g class=\"edge\" id=\"edge10\">\n",
-       "<title>_25832336_y0-&gt;16786480:u3</title>\n",
-       "<path d=\"M2145.5356,-182.0703C2161.5084,-184.5933 2181.2953,-187.0996 2200.1383,-187.8047\" fill=\"none\" stroke=\"#000000\"/>\n",
-       "<polygon fill=\"#000000\" points=\"2200.1126,-191.3048 2210.1788,-188 2200.2488,-184.3061 2200.1126,-191.3048\" stroke=\"#000000\"/>\n",
-       "</g>\n",
-       "<!-- 45858224 -->\n",
-       "<g class=\"node\" id=\"node7\">\n",
-       "<title>45858224</title>\n",
-       "<polygon fill=\"none\" points=\"1517.2849,-141.5 1517.2849,-210.5 2008.2849,-210.5 2008.2849,-141.5 1517.2849,-141.5\" stroke=\"#000000\"/>\n",
-       "<text fill=\"#000000\" font-family=\"Times,serif\" font-size=\"14.00\" text-anchor=\"middle\" x=\"1762.7849\" y=\"-195.3\">drake/systems/controllers/InverseDynamics@0000000002bbbdb0</text>\n",
-       "<polyline fill=\"none\" points=\"1517.2849,-187.5 2008.2849,-187.5 \" stroke=\"#000000\"/>\n",
-       "<text fill=\"#000000\" font-family=\"Times,serif\" font-size=\"14.00\" text-anchor=\"middle\" x=\"1640.2849\" y=\"-172.3\">u0</text>\n",
-       "<polyline fill=\"none\" points=\"1517.2849,-164.5 1763.2849,-164.5 \" stroke=\"#000000\"/>\n",
-       "<text fill=\"#000000\" font-family=\"Times,serif\" font-size=\"14.00\" text-anchor=\"middle\" x=\"1640.2849\" y=\"-149.3\">u1</text>\n",
-       "<polyline fill=\"none\" points=\"1763.2849,-141.5 1763.2849,-187.5 \" stroke=\"#000000\"/>\n",
-       "<text fill=\"#000000\" font-family=\"Times,serif\" font-size=\"14.00\" text-anchor=\"middle\" x=\"1885.7849\" y=\"-160.8\">y0</text>\n",
-       "</g>\n",
-       "<!-- 45858224&#45;&gt;_25832336_y0 -->\n",
-       "<g class=\"edge\" id=\"edge8\">\n",
-       "<title>45858224:y0-&gt;_25832336_y0</title>\n",
-       "<path d=\"M2008.7849,-164C2028.8642,-164 2050.9822,-166.237 2069.6353,-168.7794\" fill=\"none\" stroke=\"#00ff00\"/>\n",
-       "<polygon fill=\"#00ff00\" points=\"2069.2108,-172.2542 2079.6067,-170.2109 2070.2056,-165.3253 2069.2108,-172.2542\" stroke=\"#00ff00\"/>\n",
-       "</g>\n",
-       "<!-- 50727312 -->\n",
-       "<g class=\"node\" id=\"node10\">\n",
-       "<title>50727312</title>\n",
-       "<polygon fill=\"none\" points=\"1154.2849,-130.5 1154.2849,-199.5 1481.2849,-199.5 1481.2849,-130.5 1154.2849,-130.5\" stroke=\"#000000\"/>\n",
-       "<text fill=\"#000000\" font-family=\"Times,serif\" font-size=\"14.00\" text-anchor=\"middle\" x=\"1317.7849\" y=\"-184.3\">drake/systems/Adder@0000000003060990</text>\n",
-       "<polyline fill=\"none\" points=\"1154.2849,-176.5 1481.2849,-176.5 \" stroke=\"#000000\"/>\n",
-       "<text fill=\"#000000\" font-family=\"Times,serif\" font-size=\"14.00\" text-anchor=\"middle\" x=\"1232.7849\" y=\"-161.3\">u0</text>\n",
-       "<polyline fill=\"none\" points=\"1154.2849,-153.5 1311.2849,-153.5 \" stroke=\"#000000\"/>\n",
-       "<text fill=\"#000000\" font-family=\"Times,serif\" font-size=\"14.00\" text-anchor=\"middle\" x=\"1232.7849\" y=\"-138.3\">u1</text>\n",
-       "<polyline fill=\"none\" points=\"1311.2849,-130.5 1311.2849,-176.5 \" stroke=\"#000000\"/>\n",
-       "<text fill=\"#000000\" font-family=\"Times,serif\" font-size=\"14.00\" text-anchor=\"middle\" x=\"1396.2849\" y=\"-149.8\">sum</text>\n",
-       "</g>\n",
-       "<!-- 46016112&#45;&gt;50727312 -->\n",
-       "<g class=\"edge\" id=\"edge4\">\n",
-       "<title>46016112:y0-&gt;50727312:u0</title>\n",
-       "<path d=\"M1118.2849,-196C1135.2756,-196 1134.5605,-175.9268 1144.6348,-168.0857\" fill=\"none\" stroke=\"#000000\"/>\n",
-       "<polygon fill=\"#000000\" points=\"1145.826,-171.3795 1154.2849,-165 1143.694,-164.7121 1145.826,-171.3795\" stroke=\"#000000\"/>\n",
-       "</g>\n",
-       "<!-- 51579888&#45;&gt;45858224 -->\n",
-       "<g class=\"edge\" id=\"edge1\">\n",
-       "<title>51579888:y0-&gt;45858224:u0</title>\n",
-       "<path d=\"M620.2849,-130C641.6922,-130 636.275,-105.6077 656.2849,-98 848.2144,-25.0285 913.0543,-91.5047 1118.2849,-98 1279.8608,-103.1137 1341.5824,-39.6603 1481.2849,-121 1502.7848,-133.518 1492.5877,-164.6 1507.1276,-173.5517\" fill=\"none\" stroke=\"#000000\"/>\n",
-       "<polygon fill=\"#000000\" points=\"1506.7431,-177.0592 1517.2849,-176 1508.3835,-170.2541 1506.7431,-177.0592\" stroke=\"#000000\"/>\n",
-       "</g>\n",
-       "<!-- 51579888&#45;&gt;46016112 -->\n",
-       "<g class=\"edge\" id=\"edge3\">\n",
-       "<title>51579888:y0-&gt;46016112:u0</title>\n",
-       "<path d=\"M620.2849,-130C654.2897,-130 625.9936,-191.8706 646.37,-205.4048\" fill=\"none\" stroke=\"#000000\"/>\n",
-       "<polygon fill=\"#000000\" points=\"645.7245,-208.8537 656.2849,-208 647.4971,-202.0818 645.7245,-208.8537\" stroke=\"#000000\"/>\n",
-       "</g>\n",
-       "<!-- 50727312&#45;&gt;45858224 -->\n",
-       "<g class=\"edge\" id=\"edge2\">\n",
-       "<title>50727312:y0-&gt;45858224:u1</title>\n",
-       "<path d=\"M1481.2849,-153C1493.2849,-153 1498.5349,-153 1507.1599,-153\" fill=\"none\" stroke=\"#000000\"/>\n",
-       "<polygon fill=\"#000000\" points=\"1507.2849,-156.5001 1517.2849,-153 1507.2849,-149.5001 1507.2849,-156.5001\" stroke=\"#000000\"/>\n",
-       "</g>\n",
-       "<!-- 60500384 -->\n",
-       "<g class=\"node\" id=\"node11\">\n",
-       "<title>60500384</title>\n",
-       "<polygon fill=\"none\" points=\"664.2849,-108 664.2849,-154 1110.2849,-154 1110.2849,-108 664.2849,-108\" stroke=\"#000000\"/>\n",
-       "<text fill=\"#000000\" font-family=\"Times,serif\" font-size=\"14.00\" text-anchor=\"middle\" x=\"887.2849\" y=\"-138.8\">drake/systems/ConstantVectorSource@00000000039b29a0</text>\n",
-       "<polyline fill=\"none\" points=\"664.2849,-131 1110.2849,-131 \" stroke=\"#000000\"/>\n",
-       "<text fill=\"#000000\" font-family=\"Times,serif\" font-size=\"14.00\" text-anchor=\"middle\" x=\"772.2849\" y=\"-115.8\"> </text>\n",
-       "<polyline fill=\"none\" points=\"880.2849,-108 880.2849,-131 \" stroke=\"#000000\"/>\n",
-       "<text fill=\"#000000\" font-family=\"Times,serif\" font-size=\"14.00\" text-anchor=\"middle\" x=\"995.2849\" y=\"-115.8\">y0</text>\n",
-       "</g>\n",
-       "<!-- 60500384&#45;&gt;50727312 -->\n",
-       "<g class=\"edge\" id=\"edge5\">\n",
-       "<title>60500384:y0-&gt;50727312:u1</title>\n",
-       "<path d=\"M1110.2849,-119C1128.386,-119 1131.5496,-134.477 1144.2825,-140.039\" fill=\"none\" stroke=\"#000000\"/>\n",
-       "<polygon fill=\"#000000\" points=\"1143.7983,-143.5107 1154.2849,-142 1145.1451,-136.6414 1143.7983,-143.5107\" stroke=\"#000000\"/>\n",
-       "</g>\n",
-       "</g>\n",
-       "</svg>"
-      ],
-      "text/plain": [
-       "<IPython.core.display.SVG object>"
-      ]
-     },
-     "execution_count": 15,
-     "metadata": {},
-     "output_type": "execute_result"
-    }
-   ],
+   "outputs": [],
    "source": [
     "SVG(pydot.graph_from_dot_data(diagram.GetGraphvizString())[0].create_svg())"
-=======
-   "execution_count": null,
-   "metadata": {
-    "colab": {
-     "base_uri": "https://localhost:8080/"
-    },
-    "id": "HUeu3reLWw_H",
-    "outputId": "7f1d5210-162e-4974-a49c-cd5b6c2d8046"
-   },
-   "outputs": [],
-   "source": [
-    "builder = DiagramBuilder()\n",
-    "\n",
-    "# Adds both MultibodyPlant and the SceneGraph, and wires them together.\n",
-    "plant, scene_graph = AddMultibodyPlantSceneGraph(builder, time_step=1e-4)\n",
-    "# Note that we parse into both the plant and the scene_graph here.\n",
-    "parser = Parser(plant)\n",
-    "parser.AddModelFromFile(\n",
-    "        FindResourceOrThrow(\"drake/manipulation/models/iiwa_description/sdf/iiwa14_no_collision.sdf\"))\n",
-    "plant.WeldFrames(plant.world_frame(), plant.GetFrameByName(\"iiwa_link_0\"))\n",
-    "o = parser.AddModelFromFile(\"paddle.sdf\")\n",
-    "plant.WeldFrames(plant.GetFrameByName(\"iiwa_link_7\"), plant.GetFrameByName(\"base_link\", o))\n",
-    "plant.Finalize()\n",
-    "\n",
-    "# Adds the MeshcatVisualizer and wires it to the SceneGraph.\n",
-    "meshcat = ConnectMeshcatVisualizer(builder, scene_graph, zmq_url=zmq_url, delete_prefix_on_load=False)\n",
-    "\n",
-    "diagram = builder.Build()\n",
-    "context = diagram.CreateDefaultContext()\n",
-    "plant_context = plant.GetMyMutableContextFromRoot(context)\n",
-    "plant.SetPositions(plant_context, [-1.57, 0.1, 0, -1.2, 0, 1.6, 0])\n",
-    "plant.get_actuation_input_port().FixValue(plant_context, np.zeros(7))\n",
-    "\n",
-    "simulator = Simulator(diagram, context)\n",
-    "simulator.set_target_realtime_rate(1.0)\n",
-    "\n",
-    "meshcat.start_recording()\n",
-    "simulator.AdvanceTo(5.0 if running_as_notebook else 0.1)\n",
-    "meshcat.stop_recording()\n",
-    "meshcat.publish_recording()"
->>>>>>> 4ca03817
-   ]
-  },
-  {
-   "cell_type": "markdown",
-   "metadata": {
-<<<<<<< HEAD
+   ]
+  },
+  {
+   "cell_type": "markdown",
+   "metadata": {
     "id": "ZWoEJzsixwGj"
    },
    "source": [
     "As our diagrams get more complex, we're going to need a better approach to rendering the diagrams.  I've got a rough first pass (that it still suffering from some licensing issues) in javascript that I aim to improve.\n",
     "\n",
     "TODO(russt): Update the javascript rendering [#13874](https://github.com/RobotLocomotion/drake/issues/13874).  "
-=======
-    "id": "8SPr8dXoY3IT"
-   },
-   "source": [
-    "# Adding the iiwa controller\n",
-    "\n",
-    "The iiwa hardware interface runs through a control system provided by the manufacturer.  We can't turn it off.  The best we can do is add our approximation of it to our simulation.  I'll repeat everything we've set up before (to keep this example self-contained), but we'll add one more system for the controller."
->>>>>>> 4ca03817
-   ]
-  },
-  {
-   "cell_type": "code",
-<<<<<<< HEAD
-   "execution_count": 16,
+   ]
+  },
+  {
+   "cell_type": "code",
+   "execution_count": null,
    "metadata": {
     "colab": {
      "base_uri": "https://localhost:8080/",
@@ -1752,802 +602,23 @@
     "id": "EjJzh5veYA6e",
     "outputId": "5ca4cf87-93cb-40b6-823e-81370cb02ef3"
    },
-   "outputs": [
-    {
-     "data": {
-      "text/html": [
-       "<script src=\"https://unpkg.com/gojs/release/go.js\"></script>\n",
-       "<div style='height:400px;' id='myDiagramDiv'>\n",
-       "The implementation of GenerateHtml has been temporarily removed from Drake due\n",
-       "to licensing restrictions.\n",
-       "</div>\n",
-       "<script>\n",
-       "  $ = go.GraphObject.make\n",
-       "  var diagram = $(go.Diagram, \"myDiagramDiv\", {\n",
-       "    \"undoManager.isEnabled\": true,\n",
-       "    initialAutoScale: go.Diagram.Uniform\n",
-       "  });\n",
-       "  diagram.layout = $(go.LayeredDigraphLayout, {\n",
-       "    layerSpacing: 20,\n",
-       "    columnSpacing: 20,\n",
-       "    isRealtime: false\n",
-       "  });\n",
-       "\n",
-       "  diagram.groupTemplate = $(\n",
-       "    go.Group,\n",
-       "    \"Auto\",\n",
-       "    { layout: $(go.LayeredDigraphLayout, { direction: 0, columnSpacing: 10 }) },\n",
-       "    new go.Binding(\"isSubGraphExpanded\", \"expanded\"),\n",
-       "    $(\n",
-       "      go.Shape,\n",
-       "      \"RoundedRectangle\", // surrounds everything\n",
-       "      { parameter1: 10, fill: \"rgba(128,128,128,0.33)\" }\n",
-       "    ),\n",
-       "    $(\n",
-       "      go.Panel,\n",
-       "      \"Vertical\", // position header above the subgraph\n",
-       "      { defaultAlignment: go.Spot.Left },\n",
-       "      $(\n",
-       "        go.Panel,\n",
-       "        \"Horizontal\", // the header\n",
-       "        { defaultAlignment: go.Spot.Top },\n",
-       "        $(\"SubGraphExpanderButton\"), // this Panel acts as a Button\n",
-       "        $(\n",
-       "          go.TextBlock, // group title near top, next to button\n",
-       "          { font: \"Bold 12pt Sans-Serif\" },\n",
-       "          new go.Binding(\"text\", \"name\")\n",
-       "        )\n",
-       "      ),\n",
-       "      $(\n",
-       "        go.Placeholder, // represents area for all member parts\n",
-       "        { padding: new go.Margin(0, 10), background: \"white\" }\n",
-       "      )\n",
-       "    )\n",
-       "  );\n",
-       "  var systemTemplate = $(\n",
-       "    go.Node,\n",
-       "    \"Auto\",\n",
-       "    $(go.Shape, \"RoundedRectangle\", {\n",
-       "      parameter1: 10,\n",
-       "      fill: \"rgba(128,128,228,0.33)\"\n",
-       "    }),\n",
-       "    $(\n",
-       "      go.Panel,\n",
-       "      \"Table\",\n",
-       "      { margin: 10 },\n",
-       "      $(\n",
-       "        go.TextBlock,\n",
-       "        { row: 0, column: 0, columnSpan: 2, alignment: go.Spot.Center },\n",
-       "        { font: \"bold 12pt sans-serif\" },\n",
-       "        new go.Binding(\"text\", \"key\")\n",
-       "      ),\n",
-       "      $(go.RowColumnDefinition, {\n",
-       "        row: 1,\n",
-       "        separatorStrokeWidth: 1.5,\n",
-       "        separatorStroke: \"black\"\n",
-       "      }),\n",
-       "      $(go.TextBlock, {\n",
-       "        // add a spacer\n",
-       "        row: 1,\n",
-       "        column: 0,\n",
-       "        columnSpan: 2,\n",
-       "        height: 10\n",
-       "      }),\n",
-       "      $(\n",
-       "        go.Panel,\n",
-       "        \"Vertical\",\n",
-       "        { name: \"INPUT_PORTS\" },\n",
-       "        new go.Binding(\"itemArray\", \"input_ports\"),\n",
-       "        {\n",
-       "          row: 2,\n",
-       "          column: 0,\n",
-       "          alignment: go.Spot.Left,\n",
-       "          itemTemplate: $(\n",
-       "            go.Panel,\n",
-       "            \"Auto\",\n",
-       "            { margin: 2 },\n",
-       "            $(go.Shape, \"RoundedRectangle\", { fill: \"lightcyan\" }),\n",
-       "            $(go.TextBlock, new go.Binding(\"text\", \"name\"), {\n",
-       "              margin: 2\n",
-       "            }),\n",
-       "            new go.Binding(\"portId\", \"id\")\n",
-       "          ) // end of itemTemplate\n",
-       "        }\n",
-       "      ),\n",
-       "      $(\n",
-       "        go.Panel,\n",
-       "        \"Vertical\",\n",
-       "        { name: \"OUTPUT_PORTS\" },\n",
-       "        new go.Binding(\"itemArray\", \"output_ports\"),\n",
-       "        {\n",
-       "          row: 2,\n",
-       "          column: 1,\n",
-       "          alignment: go.Spot.Right,\n",
-       "          itemTemplate: $(\n",
-       "            go.Panel,\n",
-       "            \"Auto\",\n",
-       "            { margin: 2 },\n",
-       "            $(go.Shape, \"RoundedRectangle\", { fill: \"lightcyan\" }),\n",
-       "            $(go.TextBlock, new go.Binding(\"text\", \"name\"), {\n",
-       "              margin: 2\n",
-       "            }),\n",
-       "            new go.Binding(\"portId\", \"id\")\n",
-       "          ) // end of itemTemplate\n",
-       "        }\n",
-       "      )\n",
-       "    )\n",
-       "  );\n",
-       "\n",
-       "  var portTemplate = $(\n",
-       "    go.Node,\n",
-       "    \"Auto\",\n",
-       "    $(go.Shape, \"RoundedRectangle\", {\n",
-       "      parameter1: 10,\n",
-       "      fill: \"honeydew\"\n",
-       "    }),\n",
-       "    $(\n",
-       "      go.TextBlock,\n",
-       "      { row: 0, column: 0, columnSpan: 2, alignment: go.Spot.Right },\n",
-       "      new go.Binding(\"text\", \"name\")\n",
-       "    )\n",
-       "  );\n",
-       "\n",
-       "  var templmap = new go.Map();\n",
-       "  templmap.add(\"\", systemTemplate);\n",
-       "  templmap.add(\"input_port\", portTemplate);\n",
-       "  templmap.add(\"output_port\", portTemplate);\n",
-       "  diagram.nodeTemplateMap = templmap;\n",
-       "\n",
-       "  diagram.model = $(go.GraphLinksModel, {\n",
-       "    linkFromPortIdProperty: \"fromPort\", // required information:\n",
-       "    linkToPortIdProperty: \"toPort\", // identifies data property names\n",
-       "    nodeDataArray: [\n",
-       "{ key: \"diagram\", name: \"diagram\", group: \"\", isGroup: true, expanded: true, },\n",
-       "{ key: \"plant\", group: \"diagram\", input_ports: [ { name: \"geometry_query\", id: \"u0\" }, { name: \"WorldModelInstance_actuation\", id: \"u1\" }, { name: \"DefaultModelInstance_actuation\", id: \"u2\" }, { name: \"iiwa14_actuation\", id: \"u3\" }, { name: \"applied_generalized_force\", id: \"u4\" }, { name: \"applied_spatial_force\", id: \"u5\" }, ],\n",
-       "output_ports: [ { name: \"geometry_pose\", id: \"y0\" }, { name: \"continuous_state\", id: \"y1\" }, { name: \"body_poses\", id: \"y2\" }, { name: \"spatial_velocities\", id: \"y3\" }, { name: \"spatial_accelerations\", id: \"y4\" }, { name: \"generalized_acceleration\", id: \"y5\" }, { name: \"WorldModelInstance_continuous_state\", id: \"y6\" }, { name: \"WorldModelInstance_generalized_acceleration\", id: \"y7\" }, { name: \"DefaultModelInstance_continuous_state\", id: \"y8\" }, { name: \"DefaultModelInstance_generalized_acceleration\", id: \"y9\" }, { name: \"iiwa14_continuous_state\", id: \"y10\" }, { name: \"iiwa14_generalized_acceleration\", id: \"y11\" }, { name: \"WorldModelInstance_generalized_contact_forces\", id: \"y12\" }, { name: \"DefaultModelInstance_generalized_contact_forces\", id: \"y13\" }, { name: \"iiwa14_generalized_contact_forces\", id: \"y14\" }, { name: \"reaction_forces\", id: \"y15\" }, { name: \"contact_results\", id: \"y16\" }, ],\n",
-       "},\n",
-       "{ key: \"scene_graph\", group: \"diagram\", input_ports: [ { name: \"plant_pose\", id: \"u0\" }, ],\n",
-       "output_ports: [ { name: \"lcm_visualization\", id: \"y0\" }, { name: \"query\", id: \"y1\" }, ],\n",
-       "},\n",
-       "{ key: \"meshcat_visualizer\", group: \"diagram\", input_ports: [ { name: \"lcm_visualization\", id: \"u0\" }, ],\n",
-       "output_ports: [ ],\n",
-       "},\n",
-       "{ key: \"iiwa_controller\", name: \"iiwa_controller\", group: \"diagram\", isGroup: true, expanded: false, },\n",
-       "{ key: \"iiwa_controller_inputs\", name: \"Input Ports\", group: \"iiwa_controller\", isGroup: true, },\n",
-       "{ key: \"iiwa_controller_u0\", name: \"estimated_state\", group: \"iiwa_controller_inputs\", category: \"input_port\", },\n",
-       "{ key: \"iiwa_controller_u1\", name: \"desired_state\", group: \"iiwa_controller_inputs\", category: \"input_port\", },\n",
-       "{ key: \"iiwa_controller_outputs\", name: \"Output Ports\", group: \"iiwa_controller\", isGroup: true, },\n",
-       "{ key: \"iiwa_controller_y0\", name: \"force\", group: \"iiwa_controller_outputs\", category: \"output_port\", },\n",
-       "{ key: \"drake/systems/controllers/InverseDynamics@0000000002bbbdb0\", group: \"iiwa_controller\", input_ports: [ { name: \"u0\", id: \"u0\" }, { name: \"u1\", id: \"u1\" }, ],\n",
-       "output_ports: [ { name: \"y0\", id: \"y0\" }, ],\n",
-       "},\n",
-       "{ key: \"drake/systems/controllers/PidController@0000000002be2670\", group: \"iiwa_controller\", input_ports: [ { name: \"estimated_state\", id: \"u0\" }, { name: \"desired_state\", id: \"u1\" }, ],\n",
-       "output_ports: [ { name: \"control\", id: \"y0\" }, ],\n",
-       "},\n",
-       "{ key: \"drake/systems/PassThrough@0000000003130bf0\", group: \"iiwa_controller\", input_ports: [ { name: \"u\", id: \"u0\" }, ],\n",
-       "output_ports: [ { name: \"y\", id: \"y0\" }, ],\n",
-       "},\n",
-       "{ key: \"drake/systems/Adder@0000000003060990\", group: \"iiwa_controller\", input_ports: [ { name: \"u0\", id: \"u0\" }, { name: \"u1\", id: \"u1\" }, ],\n",
-       "output_ports: [ { name: \"sum\", id: \"y0\" }, ],\n",
-       "},\n",
-       "{ key: \"drake/systems/ConstantVectorSource@00000000039b29a0\", group: \"iiwa_controller\", input_ports: [ ],\n",
-       "output_ports: [ { name: \"y0\", id: \"y0\" }, ],\n",
-       "},\n",
-       "\n",
-       "    ],\n",
-       "    linkDataArray: [\n",
-       "{ from: \"scene_graph\", fromPort: \"y1\", to: \"plant\", toPort: \"u0\", },\n",
-       "{ from: \"iiwa_controller_y0\", to: \"plant\", toPort: \"u3\", },\n",
-       "{ from: \"plant\", fromPort: \"y10\", to: \"iiwa_controller_u0\", },\n",
-       "{ from: \"plant\", fromPort: \"y0\", to: \"scene_graph\", toPort: \"u0\", },\n",
-       "{ from: \"scene_graph\", fromPort: \"y0\", to: \"meshcat_visualizer\", toPort: \"u0\", },\n",
-       "{ from: \"drake/systems/PassThrough@0000000003130bf0\", fromPort: \"y0\", to: \"drake/systems/controllers/InverseDynamics@0000000002bbbdb0\", toPort: \"u0\", },\n",
-       "{ from: \"drake/systems/Adder@0000000003060990\", fromPort: \"y0\", to: \"drake/systems/controllers/InverseDynamics@0000000002bbbdb0\", toPort: \"u1\", },\n",
-       "{ from: \"drake/systems/PassThrough@0000000003130bf0\", fromPort: \"y0\", to: \"drake/systems/controllers/PidController@0000000002be2670\", toPort: \"u0\", },\n",
-       "{ from: \"drake/systems/controllers/PidController@0000000002be2670\", fromPort: \"y0\", to: \"drake/systems/Adder@0000000003060990\", toPort: \"u0\", },\n",
-       "{ from: \"drake/systems/ConstantVectorSource@00000000039b29a0\", fromPort: \"y0\", to: \"drake/systems/Adder@0000000003060990\", toPort: \"u1\", },\n",
-       "{ from: \"iiwa_controller_u0\", to: \"drake/systems/PassThrough@0000000003130bf0\", toPort: \"u0\", },\n",
-       "{ from: \"iiwa_controller_u1\", to: \"drake/systems/controllers/PidController@0000000002be2670\", toPort: \"u1\", },\n",
-       "{ from: \"drake/systems/controllers/InverseDynamics@0000000002bbbdb0\", fromPort: \"y0\", to: \"iiwa_controller_y0\", },\n",
-       "\n",
-       "    ]\n",
-       "  });\n",
-       "</script>\n"
-      ],
-      "text/plain": [
-       "<IPython.core.display.HTML object>"
-      ]
-     },
-     "execution_count": 16,
-     "metadata": {},
-     "output_type": "execute_result"
-    }
-   ],
+   "outputs": [],
    "source": [
     "diagram.set_name(\"diagram\")\n",
     "HTML('<script src=\"https://unpkg.com/gojs/release/go.js\"></script>' + GenerateHtml(diagram))"
-=======
-   "execution_count": null,
-   "metadata": {
-    "colab": {
-     "base_uri": "https://localhost:8080/"
-    },
-    "id": "Qd245P5kY666",
-    "outputId": "2422f4e9-a091-4b99-8c5e-2778dff2c3f7"
-   },
-   "outputs": [],
-   "source": [
-    "builder = DiagramBuilder()\n",
-    "\n",
-    "# Adds both MultibodyPlant and the SceneGraph, and wires them together.\n",
-    "plant, scene_graph = AddMultibodyPlantSceneGraph(builder, time_step=1e-4)\n",
-    "# Note that we parse into both the plant and the scene_graph here.\n",
-    "iiwa_model = Parser(plant, scene_graph).AddModelFromFile(\n",
-    "        FindResourceOrThrow(\"drake/manipulation/models/iiwa_description/sdf/iiwa14_no_collision.sdf\"))\n",
-    "plant.WeldFrames(plant.world_frame(), plant.GetFrameByName(\"iiwa_link_0\"))\n",
-    "plant.Finalize()\n",
-    "\n",
-    "# Adds the MeshcatVisualizer and wires it to the SceneGraph.\n",
-    "meshcat = ConnectMeshcatVisualizer(builder, scene_graph, zmq_url=zmq_url, delete_prefix_on_load=False)\n",
-    "\n",
-    "# Adds an approximation of the iiwa controller.\n",
-    "# TODO(russt): replace this with the joint impedance controller.\n",
-    "Kp = np.full(7, 100)\n",
-    "Ki = 2 * np.sqrt(Kp)\n",
-    "Kd = np.full(7, 1)\n",
-    "iiwa_controller = builder.AddSystem(InverseDynamicsController(plant, Kp, Ki, Kd, False))\n",
-    "iiwa_controller.set_name(\"iiwa_controller\");\n",
-    "builder.Connect(plant.get_state_output_port(iiwa_model),\n",
-    "                iiwa_controller.get_input_port_estimated_state())\n",
-    "builder.Connect(iiwa_controller.get_output_port_control(),\n",
-    "                plant.get_actuation_input_port())\n",
-    "diagram = builder.Build()"
->>>>>>> 4ca03817
-   ]
-  },
-  {
-   "cell_type": "markdown",
-   "metadata": {
-<<<<<<< HEAD
+   ]
+  },
+  {
+   "cell_type": "markdown",
+   "metadata": {
     "id": "wuo1q8PgXzrp"
    },
    "source": [
     "To set up the `Context` now, instead of setting the `actuation_input` to zero, we set the `desired_state` of the iiwa controller to be the current position of the arm.  But the desired *state* must also include desired velocities, so we set those to zero."
-=======
-    "id": "SwmwcTcOX-pm"
-   },
-   "source": [
-    "Let's see what our diagram looks like..."
->>>>>>> 4ca03817
-   ]
-  },
-  {
-   "cell_type": "code",
-<<<<<<< HEAD
-   "execution_count": 17,
-   "metadata": {
-    "colab": {
-     "base_uri": "https://localhost:8080/"
-    },
-    "id": "GHrnvvpXXixB",
-    "outputId": "0d4e96b8-5fc6-496d-dc81-ab4f2324654c"
-   },
-   "outputs": [
-    {
-     "name": "stdout",
-     "output_type": "stream",
-     "text": [
-      "::diagram Context (of a Diagram)\n",
-      "---------------------------------\n",
-      "7 total continuous states\n",
-      "14 total discrete states in 1 groups\n",
-      "277 total numeric parameters in 25 groups\n",
-      "1 total abstract parameters\n",
-      "\n",
-      "::diagram::plant Context\n",
-      "-------------------------\n",
-      "Time: 0\n",
-      "States:\n",
-      "  1 discrete state groups with\n",
-      "     14 states\n",
-      "       -1.57   0.1     0  -1.2     0   1.6     0     0     0     0     0     0     0     0\n",
-      "\n",
-      "Parameters:\n",
-      "  24 numeric parameter groups with\n",
-      "     10 parameters\n",
-      "       nan nan nan nan nan nan nan nan nan nan\n",
-      "     10 parameters\n",
-      "            5   -0.1      0   0.07 0.0149 0.0269  0.016      0  0.007      0\n",
-      "     10 parameters\n",
-      "             5.76          0      -0.03       0.12  0.0210292  0.0201812 0.00303542          0          0     0.0036\n",
-      "     10 parameters\n",
-      "             6.35     0.0003      0.059      0.042  0.0100481 0.00655149 0.00521337  -1.77e-05  -1.26e-05  -0.002478\n",
-      "     10 parameters\n",
-      "              3.5          0       0.03       0.13  0.0249429     0.0237 0.00307143          0          0    -0.0039\n",
-      "     10 parameters\n",
-      "              3.5          0      0.067      0.034  0.0105021 0.00584171 0.00620329          0          0  -0.002278\n",
-      "     10 parameters\n",
-      "              3.5     0.0001      0.021      0.076 0.00907414 0.00826172 0.00172387   -2.1e-06   -7.6e-06  -0.001596\n",
-      "     10 parameters\n",
-      "              1.8          0     0.0006     0.0004 0.00272274 0.00261127 0.00200036          0          0   -2.4e-07\n",
-      "     10 parameters\n",
-      "               1.2           0           0        0.02  0.00123333  0.00123333 0.000833333           0           0           0\n",
-      "     12 parameters\n",
-      "        1  0  0  0  1  0  0  0  1 -0 -0 -0\n",
-      "     12 parameters\n",
-      "            1      0      0      0      1      0      0      0      1      0      0 0.1575\n",
-      "     12 parameters\n",
-      "       1 0 0 0 1 0 0 0 1 0 0 0\n",
-      "     12 parameters\n",
-      "                 -1  1.22465e-16            0  6.16298e-32  4.44089e-16            1  1.22465e-16            1 -4.44089e-16            0            0       0.2025\n",
-      "     12 parameters\n",
-      "                 1           0           0           0           1           0           0           0           1 7.70372e-34 2.77556e-17 2.77556e-17\n",
-      "     12 parameters\n",
-      "                 -1  1.22465e-16            0  6.16298e-32  4.44089e-16            1  1.22465e-16            1 -4.44089e-16            0       0.2045            0\n",
-      "     12 parameters\n",
-      "                  1  -1.2326e-32 -2.46519e-32   1.2326e-32            1 -1.51929e-64  2.46519e-32 -1.51929e-64            1            0            0 -5.55112e-17\n",
-      "     12 parameters\n",
-      "                  1            0            0            0 -4.44089e-16            1            0           -1 -4.44089e-16  -1.2326e-32            0       0.2155\n",
-      "     12 parameters\n",
-      "                  1  1.27639e-32 -1.27639e-32 -1.27639e-32            1  8.14591e-65  1.27639e-32  8.14591e-65            1 -2.75063e-33            0 -2.77556e-17\n",
-      "     12 parameters\n",
-      "                 -1            0 -1.22465e-16 -1.22465e-16 -4.44089e-16            1 -6.16298e-32            1  4.44089e-16  1.37389e-32       0.1845 -5.55112e-17\n",
-      "     12 parameters\n",
-      "                  1 -7.39557e-32  -1.2326e-32  7.39557e-32            1 -4.55787e-64   1.2326e-32 -4.55787e-64            1 -1.15556e-32 -5.81757e-17            0\n",
-      "     12 parameters\n",
-      "                  1            0            0            0 -4.44089e-16            1            0           -1 -4.44089e-16  -1.2326e-32            0       0.2155\n",
-      "     12 parameters\n",
-      "                  1 -8.21073e-48 -3.48631e-32  8.21073e-48            1 -1.43126e-79  3.48631e-32 -1.43126e-79            1  2.46519e-32            0 -2.77556e-17\n",
-      "     12 parameters\n",
-      "                 -1            0 -1.22465e-16 -1.22465e-16 -4.44089e-16            1 -6.16298e-32            1  4.44089e-16  3.69779e-32        0.081            0\n",
-      "     12 parameters\n",
-      "                  1 -2.46519e-32  3.69779e-32  2.46519e-32            1  4.55787e-64 -3.69779e-32  4.55787e-64            1  2.15704e-32  2.08167e-17  4.16334e-17\n",
-      "\n",
-      "::diagram::scene_graph Context\n",
-      "-------------------------------\n",
-      "Time: 0\n",
-      "Parameters:\n",
-      "  1 abstract parameters\n",
-      "\n",
-      "::diagram::iiwa_controller Context (of a Diagram)\n",
-      "--------------------------------------------------\n",
-      "7 total continuous states\n",
-      "7 total numeric parameters in 1 groups\n",
-      "\n",
-      "::diagram::iiwa_controller::drake/systems/controllers/PidController@0000000002be2670 Context\n",
-      "---------------------------------------------------------------------------------------------\n",
-      "Time: 0\n",
-      "States:\n",
-      "  7 continuous states\n",
-      "    0 0 0 0 0 0 0\n",
-      "\n",
-      "\n",
-      "::diagram::iiwa_controller::drake/systems/ConstantVectorSource@00000000039b29a0 Context\n",
-      "----------------------------------------------------------------------------------------\n",
-      "Time: 0\n",
-      "Parameters:\n",
-      "  1 numeric parameter groups with\n",
-      "     7 parameters\n",
-      "       0 0 0 0 0 0 0\n",
-      "\n"
-     ]
-    }
-   ],
-   "source": [
-    "context = diagram.CreateDefaultContext()\n",
-    "plant_context = plant.GetMyMutableContextFromRoot(context)\n",
-    "q0 = np.array([-1.57, 0.1, 0, -1.2, 0, 1.6, 0])\n",
-    "x0 = np.hstack((q0, 0*q0))\n",
-    "plant.SetPositions(plant_context, q0)\n",
-    "iiwa_controller.GetInputPort('desired_state').FixValue(\n",
-    "    iiwa_controller.GetMyMutableContextFromRoot(context), x0)\n",
-    "print(context)"
-=======
-   "execution_count": null,
-   "metadata": {
-    "colab": {
-     "base_uri": "https://localhost:8080/",
-     "height": 701
-    },
-    "id": "1SMxPMvdxk99",
-    "outputId": "0194c805-d272-48ce-a7a1-4fa823bcaec0"
-   },
-   "outputs": [],
-   "source": [
-    "SVG(pydot.graph_from_dot_data(diagram.GetGraphvizString())[0].create_svg())"
->>>>>>> 4ca03817
-   ]
-  },
-  {
-   "cell_type": "markdown",
-   "metadata": {
-<<<<<<< HEAD
-    "id": "kAWFX5H7atro"
-   },
-   "source": [
-    "Now, if we simulate, the robot just stays put.  Just like the real robot would."
-=======
-    "id": "ZWoEJzsixwGj"
-   },
-   "source": [
-    "As our diagrams get more complex, we're going to need a better approach to rendering the diagrams.  I've got a rough first pass (that it still suffering from some licensing issues) in javascript that I aim to improve.\n",
-    "\n",
-    "TODO(russt): Update the javascript rendering [#13874](https://github.com/RobotLocomotion/drake/issues/13874).  "
->>>>>>> 4ca03817
-   ]
-  },
-  {
-   "cell_type": "code",
-<<<<<<< HEAD
-   "execution_count": 18,
-   "metadata": {
-    "id": "qvJ2PptyYuz2"
-   },
-   "outputs": [],
-   "source": [
-    "simulator = Simulator(diagram, context)\n",
-    "simulator.set_target_realtime_rate(1.0);\n",
-    "simulator.AdvanceTo(5.0 if running_as_notebook else 0.1);"
-=======
-   "execution_count": null,
-   "metadata": {
-    "colab": {
-     "base_uri": "https://localhost:8080/",
-     "height": 417
-    },
-    "id": "EjJzh5veYA6e",
-    "outputId": "5ca4cf87-93cb-40b6-823e-81370cb02ef3"
-   },
-   "outputs": [],
-   "source": [
-    "diagram.set_name(\"diagram\")\n",
-    "HTML('<script src=\"https://unpkg.com/gojs/release/go.js\"></script>' + GenerateHtml(diagram))"
->>>>>>> 4ca03817
-   ]
-  },
-  {
-   "cell_type": "markdown",
-   "metadata": {
-<<<<<<< HEAD
-    "id": "7q0A14bAilIX"
-   },
-   "source": [
-    "# Robot hands\n",
-    "\n",
-    "I don't have the same smörgåsbord of robot models to offer for robot hands (yet).  We do have the allegro hand model available, and I'm happy to add more here (though many will require some care to handle their kinematic constraints).  For now, you can at least try out the [Allegro Hand](http://www.wonikrobotics.com/Allegro-Hand.htm).\n",
-    "\n",
-    "TODO(russt): Consider porting Robotiq, Sandia, or IHY-hand from our [openhumanoids](https://github.com/openhumanoids/oh-distro/tree/master/software/models/common_components) project."
-=======
-    "id": "wuo1q8PgXzrp"
-   },
-   "source": [
-    "To set up the `Context` now, instead of setting the `actuation_input` to zero, we set the `desired_state` of the iiwa controller to be the current position of the arm.  But the desired *state* must also include desired velocities, so we set those to zero."
->>>>>>> 4ca03817
-   ]
-  },
-  {
-   "cell_type": "code",
-<<<<<<< HEAD
-   "execution_count": 19,
-   "metadata": {
-    "id": "ILYLouFTjv6e"
-   },
-   "outputs": [
-    {
-     "name": "stderr",
-     "output_type": "stream",
-     "text": [
-      "[2020-11-03 22:49:29.319] [console] [warning] Currently MultibodyPlant does not handle joint limits for continuous models. However some joints do specify limits. Consider setting a non-zero time step in the MultibodyPlant constructor; this will put MultibodyPlant in discrete-time mode, which does support joint limits.\n",
-      "[2020-11-03 22:49:29.323] [console] [warning] Joints that specify limits are: `joint_0`, `joint_1`, `joint_2`, `joint_3`, `joint_12`, `joint_13`, `joint_14`, `joint_15`, `joint_4`, `joint_5`, `joint_6`, `joint_7`, `joint_8`, `joint_9`, `joint_10`, `joint_11`.\n",
-      "[2020-11-03 22:49:29.340] [console] [warning] Currently MultibodyPlant does not handle joint limits for continuous models. However some joints do specify limits. Consider setting a non-zero time step in the MultibodyPlant constructor; this will put MultibodyPlant in discrete-time mode, which does support joint limits.\n",
-      "[2020-11-03 22:49:29.342] [console] [warning] Joints that specify limits are: `joint_0`, `joint_1`, `joint_2`, `joint_3`, `joint_12`, `joint_13`, `joint_14`, `joint_15`, `joint_4`, `joint_5`, `joint_6`, `joint_7`, `joint_8`, `joint_9`, `joint_10`, `joint_11`.\n"
-     ]
-    },
-    {
-     "name": "stdout",
-     "output_type": "stream",
-     "text": [
-      "Connecting to meshcat-server at zmq_url=tcp://127.0.0.1:6000...\n",
-      "You can open the visualizer by visiting the following URL:\n",
-      "http://127.0.0.1:7000/static/\n",
-      "Connected to meshcat-server.\n"
-     ]
-    },
-    {
-     "data": {
-      "application/vnd.jupyter.widget-view+json": {
-       "model_id": "cb05d619ed6a4973a70c4366697a9016",
-       "version_major": 2,
-       "version_minor": 0
-      },
-      "text/plain": [
-       "FloatSlider(value=0.0, description='joint_0', layout=Layout(width=\"'200'\"), max=0.47, min=-0.47, step=0.01, st…"
-      ]
-     },
-     "metadata": {},
-     "output_type": "display_data"
-    },
-    {
-     "data": {
-      "application/vnd.jupyter.widget-view+json": {
-       "model_id": "81a1e758841a4a6db158533216a91f7f",
-       "version_major": 2,
-       "version_minor": 0
-      },
-      "text/plain": [
-       "FloatSlider(value=0.0, description='joint_1', layout=Layout(width=\"'200'\"), max=1.61, min=-0.196, step=0.01, s…"
-      ]
-     },
-     "metadata": {},
-     "output_type": "display_data"
-    },
-    {
-     "data": {
-      "application/vnd.jupyter.widget-view+json": {
-       "model_id": "9f1f5b26da9f4305a18b73fd5bffc83f",
-       "version_major": 2,
-       "version_minor": 0
-      },
-      "text/plain": [
-       "FloatSlider(value=0.0, description='joint_2', layout=Layout(width=\"'200'\"), max=1.709, min=-0.174, step=0.01, …"
-      ]
-     },
-     "metadata": {},
-     "output_type": "display_data"
-    },
-    {
-     "data": {
-      "application/vnd.jupyter.widget-view+json": {
-       "model_id": "f993f5e04e5a4156b29ca5db923008f2",
-       "version_major": 2,
-       "version_minor": 0
-      },
-      "text/plain": [
-       "FloatSlider(value=0.0, description='joint_3', layout=Layout(width=\"'200'\"), max=1.618, min=-0.227, step=0.01, …"
-      ]
-     },
-     "metadata": {},
-     "output_type": "display_data"
-    },
-    {
-     "data": {
-      "application/vnd.jupyter.widget-view+json": {
-       "model_id": "acf6ec96f8f8424ba1f8380eafb88468",
-       "version_major": 2,
-       "version_minor": 0
-      },
-      "text/plain": [
-       "FloatSlider(value=0.263, description='joint_12', layout=Layout(width=\"'200'\"), max=1.396, min=0.263, step=0.01…"
-      ]
-     },
-     "metadata": {},
-     "output_type": "display_data"
-    },
-    {
-     "data": {
-      "application/vnd.jupyter.widget-view+json": {
-       "model_id": "8f3afdc725fa4f6097916d6c5762dbd3",
-       "version_major": 2,
-       "version_minor": 0
-      },
-      "text/plain": [
-       "FloatSlider(value=0.0, description='joint_13', layout=Layout(width=\"'200'\"), max=1.163, min=-0.105, step=0.01,…"
-      ]
-     },
-     "metadata": {},
-     "output_type": "display_data"
-    },
-    {
-     "data": {
-      "application/vnd.jupyter.widget-view+json": {
-       "model_id": "06927a735e0948679c9b62bb2180d4f6",
-       "version_major": 2,
-       "version_minor": 0
-      },
-      "text/plain": [
-       "FloatSlider(value=0.0, description='joint_14', layout=Layout(width=\"'200'\"), max=1.644, min=-0.189, step=0.01,…"
-      ]
-     },
-     "metadata": {},
-     "output_type": "display_data"
-    },
-    {
-     "data": {
-      "application/vnd.jupyter.widget-view+json": {
-       "model_id": "406e88ab9e7743dba2e1933004131d70",
-       "version_major": 2,
-       "version_minor": 0
-      },
-      "text/plain": [
-       "FloatSlider(value=0.0, description='joint_15', layout=Layout(width=\"'200'\"), max=1.719, min=-0.162, step=0.01,…"
-      ]
-     },
-     "metadata": {},
-     "output_type": "display_data"
-    },
-    {
-     "data": {
-      "application/vnd.jupyter.widget-view+json": {
-       "model_id": "b2d3c37bf40d4934806a013c0fe8a068",
-       "version_major": 2,
-       "version_minor": 0
-      },
-      "text/plain": [
-       "FloatSlider(value=0.0, description='joint_4', layout=Layout(width=\"'200'\"), max=0.47, min=-0.47, step=0.01, st…"
-      ]
-     },
-     "metadata": {},
-     "output_type": "display_data"
-    },
-    {
-     "data": {
-      "application/vnd.jupyter.widget-view+json": {
-       "model_id": "debe0fcfc71645bdbe34ecec7e40e51c",
-       "version_major": 2,
-       "version_minor": 0
-      },
-      "text/plain": [
-       "FloatSlider(value=0.0, description='joint_5', layout=Layout(width=\"'200'\"), max=1.61, min=-0.196, step=0.01, s…"
-      ]
-     },
-     "metadata": {},
-     "output_type": "display_data"
-    },
-    {
-     "data": {
-      "application/vnd.jupyter.widget-view+json": {
-       "model_id": "4a35ef13017748b9a52c8aff5f0997f3",
-       "version_major": 2,
-       "version_minor": 0
-      },
-      "text/plain": [
-       "FloatSlider(value=0.0, description='joint_6', layout=Layout(width=\"'200'\"), max=1.709, min=-0.174, step=0.01, …"
-      ]
-     },
-     "metadata": {},
-     "output_type": "display_data"
-    },
-    {
-     "data": {
-      "application/vnd.jupyter.widget-view+json": {
-       "model_id": "d21f9e7fe7ef453ab6f676b79df2d087",
-       "version_major": 2,
-       "version_minor": 0
-      },
-      "text/plain": [
-       "FloatSlider(value=0.0, description='joint_7', layout=Layout(width=\"'200'\"), max=1.618, min=-0.227, step=0.01, …"
-      ]
-     },
-     "metadata": {},
-     "output_type": "display_data"
-    },
-    {
-     "data": {
-      "application/vnd.jupyter.widget-view+json": {
-       "model_id": "b21775b5a54e48a787882cf320946c88",
-       "version_major": 2,
-       "version_minor": 0
-      },
-      "text/plain": [
-       "FloatSlider(value=0.0, description='joint_8', layout=Layout(width=\"'200'\"), max=0.47, min=-0.47, step=0.01, st…"
-      ]
-     },
-     "metadata": {},
-     "output_type": "display_data"
-    },
-    {
-     "data": {
-      "application/vnd.jupyter.widget-view+json": {
-       "model_id": "ff8ce1a1bc174ee88ce08c8fc6473f8a",
-       "version_major": 2,
-       "version_minor": 0
-      },
-      "text/plain": [
-       "FloatSlider(value=0.0, description='joint_9', layout=Layout(width=\"'200'\"), max=1.61, min=-0.196, step=0.01, s…"
-      ]
-     },
-     "metadata": {},
-     "output_type": "display_data"
-    },
-    {
-     "data": {
-      "application/vnd.jupyter.widget-view+json": {
-       "model_id": "785b6880863c44b9ae9e27698c60caa9",
-       "version_major": 2,
-       "version_minor": 0
-      },
-      "text/plain": [
-       "FloatSlider(value=0.0, description='joint_10', layout=Layout(width=\"'200'\"), max=1.709, min=-0.174, step=0.01,…"
-      ]
-     },
-     "metadata": {},
-     "output_type": "display_data"
-    },
-    {
-     "data": {
-      "application/vnd.jupyter.widget-view+json": {
-       "model_id": "cbdb05d5634144139b95704bc89b8a0c",
-       "version_major": 2,
-       "version_minor": 0
-      },
-      "text/plain": [
-       "FloatSlider(value=0.0, description='joint_11', layout=Layout(width=\"'200'\"), max=1.618, min=-0.227, step=0.01,…"
-      ]
-     },
-     "metadata": {},
-     "output_type": "display_data"
-    }
-   ],
-   "source": [
-    "builder = DiagramBuilder()\n",
-    "\n",
-    "plant, scene_graph = AddMultibodyPlantSceneGraph(builder, time_step=0.0)\n",
-    "allegro_file = FindResourceOrThrow(\"drake/manipulation/models/allegro_hand_description/sdf/allegro_hand_description_right.sdf\")\n",
-    "Parser(plant, scene_graph).AddModelFromFile(allegro_file)\n",
-    "plant.Finalize()\n",
-    "\n",
-    "meshcat = ConnectMeshcatVisualizer(builder, scene_graph, zmq_url=zmq_url)\n",
-    "diagram = builder.Build()\n",
-    "context = diagram.CreateDefaultContext()\n",
-    "\n",
-    "meshcat.load()\n",
-    "MakeJointSlidersThatPublishOnCallback(plant, meshcat, context);"
-   ]
-  },
-  {
-   "cell_type": "code",
-   "execution_count": null,
-   "metadata": {
-    "id": "5SjOClhTltPk"
-   },
-   "outputs": [],
-   "source": []
-  }
- ],
- "metadata": {
-  "colab": {
-   "collapsed_sections": [],
-   "include_colab_link": true,
-   "name": "Robot Juggling",
-   "provenance": [],
-   "toc_visible": true
-  },
-  "kernelspec": {
-   "display_name": "Python 3",
-   "language": "python",
-   "name": "python3"
-  },
-  "language_info": {
-   "codemirror_mode": {
-    "name": "ipython",
-    "version": 3
-   },
-   "file_extension": ".py",
-   "mimetype": "text/x-python",
-   "name": "python",
-   "nbconvert_exporter": "python",
-   "pygments_lexer": "ipython3",
-   "version": "3.6.9"
-  },
-  "widgets": {
-   "application/vnd.jupyter.widget-state+json": {
-    "05c95631d38b41f298b0803fb3b65077": {
-     "model_module": "@jupyter-widgets/controls",
-     "model_name": "SliderStyleModel",
-     "state": {
-      "_model_module": "@jupyter-widgets/controls",
-      "_model_module_version": "1.5.0",
-      "_model_name": "SliderStyleModel",
-      "_view_count": null,
-      "_view_module": "@jupyter-widgets/base",
-      "_view_module_version": "1.2.0",
-      "_view_name": "StyleView",
-      "description_width": "initial",
-      "handle_color": null
-     }
-    },
-    "12e8d743ffcf4f44a4f976983fe6de5a": {
-=======
+   ]
+  },
+  {
+   "cell_type": "code",
    "execution_count": null,
    "metadata": {
     "colab": {
@@ -3159,7 +1230,6 @@
      }
     },
     "b6cc5d73058543a9ad957999b74a2fb8": {
->>>>>>> 4ca03817
      "model_module": "@jupyter-widgets/base",
      "model_name": "LayoutModel",
      "state": {
@@ -3210,8 +1280,61 @@
       "width": "'200'"
      }
     },
-<<<<<<< HEAD
-    "1f6fad3a989d41f396325e1c431a204d": {
+    "beec2b614e2d4455b5cbab39e7c40a86": {
+     "model_module": "@jupyter-widgets/controls",
+     "model_name": "FloatSliderModel",
+     "state": {
+      "_dom_classes": [],
+      "_model_module": "@jupyter-widgets/controls",
+      "_model_module_version": "1.5.0",
+      "_model_name": "FloatSliderModel",
+      "_view_count": null,
+      "_view_module": "@jupyter-widgets/controls",
+      "_view_module_version": "1.5.0",
+      "_view_name": "FloatSliderView",
+      "continuous_update": true,
+      "description": "iiwa_joint_1",
+      "description_tooltip": null,
+      "disabled": false,
+      "layout": "IPY_MODEL_70491e6644bf47b7804271cc54de2094",
+      "max": 2.96706,
+      "min": -2.96706,
+      "orientation": "horizontal",
+      "readout": true,
+      "readout_format": ".2f",
+      "step": 0.01,
+      "style": "IPY_MODEL_42f57304ac414f8f97f581946441ca07",
+      "value": 2.96294
+     }
+    },
+    "c7a5f9db397641199c9580d74b13eeac": {
+     "model_module": "@jupyter-widgets/controls",
+     "model_name": "FloatSliderModel",
+     "state": {
+      "_dom_classes": [],
+      "_model_module": "@jupyter-widgets/controls",
+      "_model_module_version": "1.5.0",
+      "_model_name": "FloatSliderModel",
+      "_view_count": null,
+      "_view_module": "@jupyter-widgets/controls",
+      "_view_module_version": "1.5.0",
+      "_view_name": "FloatSliderView",
+      "continuous_update": true,
+      "description": "iiwa_joint_6",
+      "description_tooltip": null,
+      "disabled": false,
+      "layout": "IPY_MODEL_751a9175d0d34174b8ad3194662e9125",
+      "max": 2.0944,
+      "min": -2.0944,
+      "orientation": "horizontal",
+      "readout": true,
+      "readout_format": ".2f",
+      "step": 0.01,
+      "style": "IPY_MODEL_4f0598c97843413baadcc98ffc24e156",
+      "value": 0
+     }
+    },
+    "ce2045dff04545fdba931e0f6a304da6": {
      "model_module": "@jupyter-widgets/base",
      "model_name": "LayoutModel",
      "state": {
@@ -3261,586 +1384,6 @@
       "visibility": null,
       "width": "'200'"
      }
-    },
-    "33abca8e141744779731a9ddf99c0a50": {
-=======
-    "beec2b614e2d4455b5cbab39e7c40a86": {
-     "model_module": "@jupyter-widgets/controls",
-     "model_name": "FloatSliderModel",
-     "state": {
-      "_dom_classes": [],
-      "_model_module": "@jupyter-widgets/controls",
-      "_model_module_version": "1.5.0",
-      "_model_name": "FloatSliderModel",
-      "_view_count": null,
-      "_view_module": "@jupyter-widgets/controls",
-      "_view_module_version": "1.5.0",
-      "_view_name": "FloatSliderView",
-      "continuous_update": true,
-      "description": "iiwa_joint_1",
-      "description_tooltip": null,
-      "disabled": false,
-      "layout": "IPY_MODEL_70491e6644bf47b7804271cc54de2094",
-      "max": 2.96706,
-      "min": -2.96706,
-      "orientation": "horizontal",
-      "readout": true,
-      "readout_format": ".2f",
-      "step": 0.01,
-      "style": "IPY_MODEL_42f57304ac414f8f97f581946441ca07",
-      "value": 2.96294
-     }
-    },
-    "c7a5f9db397641199c9580d74b13eeac": {
->>>>>>> 4ca03817
-     "model_module": "@jupyter-widgets/controls",
-     "model_name": "FloatSliderModel",
-     "state": {
-      "_dom_classes": [],
-      "_model_module": "@jupyter-widgets/controls",
-      "_model_module_version": "1.5.0",
-      "_model_name": "FloatSliderModel",
-      "_view_count": null,
-      "_view_module": "@jupyter-widgets/controls",
-      "_view_module_version": "1.5.0",
-      "_view_name": "FloatSliderView",
-      "continuous_update": true,
-<<<<<<< HEAD
-      "description": "iiwa_joint_3",
-      "description_tooltip": null,
-      "disabled": false,
-      "layout": "IPY_MODEL_b6cc5d73058543a9ad957999b74a2fb8",
-      "max": 2.96706,
-      "min": -2.96706,
-=======
-      "description": "iiwa_joint_6",
-      "description_tooltip": null,
-      "disabled": false,
-      "layout": "IPY_MODEL_751a9175d0d34174b8ad3194662e9125",
-      "max": 2.0944,
-      "min": -2.0944,
->>>>>>> 4ca03817
-      "orientation": "horizontal",
-      "readout": true,
-      "readout_format": ".2f",
-      "step": 0.01,
-<<<<<<< HEAD
-      "style": "IPY_MODEL_61fd458d42674ae7827e6342d159393d",
-      "value": 0
-     }
-    },
-    "42f57304ac414f8f97f581946441ca07": {
-     "model_module": "@jupyter-widgets/controls",
-     "model_name": "SliderStyleModel",
-     "state": {
-      "_model_module": "@jupyter-widgets/controls",
-      "_model_module_version": "1.5.0",
-      "_model_name": "SliderStyleModel",
-      "_view_count": null,
-      "_view_module": "@jupyter-widgets/base",
-      "_view_module_version": "1.2.0",
-      "_view_name": "StyleView",
-      "description_width": "initial",
-      "handle_color": null
-     }
-    },
-    "469c98d12bbb4d7e86ec755f7be5dac2": {
-     "model_module": "@jupyter-widgets/controls",
-     "model_name": "SliderStyleModel",
-     "state": {
-      "_model_module": "@jupyter-widgets/controls",
-      "_model_module_version": "1.5.0",
-      "_model_name": "SliderStyleModel",
-      "_view_count": null,
-      "_view_module": "@jupyter-widgets/base",
-      "_view_module_version": "1.2.0",
-      "_view_name": "StyleView",
-      "description_width": "initial",
-      "handle_color": null
-     }
-    },
-    "4f0598c97843413baadcc98ffc24e156": {
-     "model_module": "@jupyter-widgets/controls",
-     "model_name": "SliderStyleModel",
-     "state": {
-      "_model_module": "@jupyter-widgets/controls",
-      "_model_module_version": "1.5.0",
-      "_model_name": "SliderStyleModel",
-      "_view_count": null,
-      "_view_module": "@jupyter-widgets/base",
-      "_view_module_version": "1.2.0",
-      "_view_name": "StyleView",
-      "description_width": "initial",
-      "handle_color": null
-     }
-    },
-    "4f42949306534c46b4df20dc9ac2bf1c": {
-     "model_module": "@jupyter-widgets/controls",
-     "model_name": "SliderStyleModel",
-     "state": {
-      "_model_module": "@jupyter-widgets/controls",
-      "_model_module_version": "1.5.0",
-      "_model_name": "SliderStyleModel",
-      "_view_count": null,
-      "_view_module": "@jupyter-widgets/base",
-      "_view_module_version": "1.2.0",
-      "_view_name": "StyleView",
-      "description_width": "initial",
-      "handle_color": null
-     }
-    },
-    "54560eb6c0f94cceb762fbee4f25cc61": {
-     "model_module": "@jupyter-widgets/controls",
-     "model_name": "FloatSliderModel",
-     "state": {
-      "_dom_classes": [],
-      "_model_module": "@jupyter-widgets/controls",
-      "_model_module_version": "1.5.0",
-      "_model_name": "FloatSliderModel",
-      "_view_count": null,
-      "_view_module": "@jupyter-widgets/controls",
-      "_view_module_version": "1.5.0",
-      "_view_name": "FloatSliderView",
-      "continuous_update": true,
-      "description": "iiwa_joint_7",
-      "description_tooltip": null,
-      "disabled": false,
-      "layout": "IPY_MODEL_1f6fad3a989d41f396325e1c431a204d",
-      "max": 3.05433,
-      "min": -3.05433,
-      "orientation": "horizontal",
-      "readout": true,
-      "readout_format": ".2f",
-      "step": 0.01,
-      "style": "IPY_MODEL_4f42949306534c46b4df20dc9ac2bf1c",
-      "value": 0
-     }
-    },
-    "61fd458d42674ae7827e6342d159393d": {
-     "model_module": "@jupyter-widgets/controls",
-     "model_name": "SliderStyleModel",
-     "state": {
-      "_model_module": "@jupyter-widgets/controls",
-      "_model_module_version": "1.5.0",
-      "_model_name": "SliderStyleModel",
-      "_view_count": null,
-      "_view_module": "@jupyter-widgets/base",
-      "_view_module_version": "1.2.0",
-      "_view_name": "StyleView",
-      "description_width": "initial",
-      "handle_color": null
-     }
-    },
-    "6558525754fc482a9e977d80f84418c4": {
-     "model_module": "@jupyter-widgets/controls",
-     "model_name": "FloatSliderModel",
-     "state": {
-      "_dom_classes": [],
-      "_model_module": "@jupyter-widgets/controls",
-      "_model_module_version": "1.5.0",
-      "_model_name": "FloatSliderModel",
-      "_view_count": null,
-      "_view_module": "@jupyter-widgets/controls",
-      "_view_module_version": "1.5.0",
-      "_view_name": "FloatSliderView",
-      "continuous_update": true,
-      "description": "iiwa_joint_5",
-      "description_tooltip": null,
-      "disabled": false,
-      "layout": "IPY_MODEL_836ff441c8fe493183c630e07beca9b0",
-      "max": 2.96706,
-      "min": -2.96706,
-      "orientation": "horizontal",
-      "readout": true,
-      "readout_format": ".2f",
-      "step": 0.01,
-      "style": "IPY_MODEL_05c95631d38b41f298b0803fb3b65077",
-      "value": 0
-     }
-    },
-    "6cf2f2c2f3c346169914dbf93a7a97f6": {
-     "model_module": "@jupyter-widgets/controls",
-     "model_name": "SliderStyleModel",
-     "state": {
-      "_model_module": "@jupyter-widgets/controls",
-      "_model_module_version": "1.5.0",
-      "_model_name": "SliderStyleModel",
-      "_view_count": null,
-      "_view_module": "@jupyter-widgets/base",
-      "_view_module_version": "1.2.0",
-      "_view_name": "StyleView",
-      "description_width": "initial",
-      "handle_color": null
-     }
-    },
-    "70491e6644bf47b7804271cc54de2094": {
-     "model_module": "@jupyter-widgets/base",
-     "model_name": "LayoutModel",
-     "state": {
-      "_model_module": "@jupyter-widgets/base",
-      "_model_module_version": "1.2.0",
-      "_model_name": "LayoutModel",
-      "_view_count": null,
-      "_view_module": "@jupyter-widgets/base",
-      "_view_module_version": "1.2.0",
-      "_view_name": "LayoutView",
-      "align_content": null,
-      "align_items": null,
-      "align_self": null,
-      "border": null,
-      "bottom": null,
-      "display": null,
-      "flex": null,
-      "flex_flow": null,
-      "grid_area": null,
-      "grid_auto_columns": null,
-      "grid_auto_flow": null,
-      "grid_auto_rows": null,
-      "grid_column": null,
-      "grid_gap": null,
-      "grid_row": null,
-      "grid_template_areas": null,
-      "grid_template_columns": null,
-      "grid_template_rows": null,
-      "height": null,
-      "justify_content": null,
-      "justify_items": null,
-      "left": null,
-      "margin": null,
-      "max_height": null,
-      "max_width": null,
-      "min_height": null,
-      "min_width": null,
-      "object_fit": null,
-      "object_position": null,
-      "order": null,
-      "overflow": null,
-      "overflow_x": null,
-      "overflow_y": null,
-      "padding": null,
-      "right": null,
-      "top": null,
-      "visibility": null,
-      "width": "'200'"
-     }
-    },
-    "751a9175d0d34174b8ad3194662e9125": {
-     "model_module": "@jupyter-widgets/base",
-     "model_name": "LayoutModel",
-     "state": {
-      "_model_module": "@jupyter-widgets/base",
-      "_model_module_version": "1.2.0",
-      "_model_name": "LayoutModel",
-      "_view_count": null,
-      "_view_module": "@jupyter-widgets/base",
-      "_view_module_version": "1.2.0",
-      "_view_name": "LayoutView",
-      "align_content": null,
-      "align_items": null,
-      "align_self": null,
-      "border": null,
-      "bottom": null,
-      "display": null,
-      "flex": null,
-      "flex_flow": null,
-      "grid_area": null,
-      "grid_auto_columns": null,
-      "grid_auto_flow": null,
-      "grid_auto_rows": null,
-      "grid_column": null,
-      "grid_gap": null,
-      "grid_row": null,
-      "grid_template_areas": null,
-      "grid_template_columns": null,
-      "grid_template_rows": null,
-      "height": null,
-      "justify_content": null,
-      "justify_items": null,
-      "left": null,
-      "margin": null,
-      "max_height": null,
-      "max_width": null,
-      "min_height": null,
-      "min_width": null,
-      "object_fit": null,
-      "object_position": null,
-      "order": null,
-      "overflow": null,
-      "overflow_x": null,
-      "overflow_y": null,
-      "padding": null,
-      "right": null,
-      "top": null,
-      "visibility": null,
-      "width": "'200'"
-     }
-    },
-    "7af7cd7485564731a3d1b4d92f367cd4": {
-     "model_module": "@jupyter-widgets/controls",
-     "model_name": "FloatSliderModel",
-     "state": {
-      "_dom_classes": [],
-      "_model_module": "@jupyter-widgets/controls",
-      "_model_module_version": "1.5.0",
-      "_model_name": "FloatSliderModel",
-      "_view_count": null,
-      "_view_module": "@jupyter-widgets/controls",
-      "_view_module_version": "1.5.0",
-      "_view_name": "FloatSliderView",
-      "continuous_update": true,
-      "description": "iiwa_joint_4",
-      "description_tooltip": null,
-      "disabled": false,
-      "layout": "IPY_MODEL_ce2045dff04545fdba931e0f6a304da6",
-      "max": 2.0944,
-      "min": -2.0944,
-      "orientation": "horizontal",
-      "readout": true,
-      "readout_format": ".2f",
-      "step": 0.01,
-      "style": "IPY_MODEL_6cf2f2c2f3c346169914dbf93a7a97f6",
-      "value": 0
-     }
-    },
-    "836ff441c8fe493183c630e07beca9b0": {
-     "model_module": "@jupyter-widgets/base",
-     "model_name": "LayoutModel",
-     "state": {
-      "_model_module": "@jupyter-widgets/base",
-      "_model_module_version": "1.2.0",
-      "_model_name": "LayoutModel",
-      "_view_count": null,
-      "_view_module": "@jupyter-widgets/base",
-      "_view_module_version": "1.2.0",
-      "_view_name": "LayoutView",
-      "align_content": null,
-      "align_items": null,
-      "align_self": null,
-      "border": null,
-      "bottom": null,
-      "display": null,
-      "flex": null,
-      "flex_flow": null,
-      "grid_area": null,
-      "grid_auto_columns": null,
-      "grid_auto_flow": null,
-      "grid_auto_rows": null,
-      "grid_column": null,
-      "grid_gap": null,
-      "grid_row": null,
-      "grid_template_areas": null,
-      "grid_template_columns": null,
-      "grid_template_rows": null,
-      "height": null,
-      "justify_content": null,
-      "justify_items": null,
-      "left": null,
-      "margin": null,
-      "max_height": null,
-      "max_width": null,
-      "min_height": null,
-      "min_width": null,
-      "object_fit": null,
-      "object_position": null,
-      "order": null,
-      "overflow": null,
-      "overflow_x": null,
-      "overflow_y": null,
-      "padding": null,
-      "right": null,
-      "top": null,
-      "visibility": null,
-      "width": "'200'"
-     }
-    },
-    "84fdefe571044dd9be613389bec109d0": {
-     "model_module": "@jupyter-widgets/controls",
-     "model_name": "FloatSliderModel",
-     "state": {
-      "_dom_classes": [],
-      "_model_module": "@jupyter-widgets/controls",
-      "_model_module_version": "1.5.0",
-      "_model_name": "FloatSliderModel",
-      "_view_count": null,
-      "_view_module": "@jupyter-widgets/controls",
-      "_view_module_version": "1.5.0",
-      "_view_name": "FloatSliderView",
-      "continuous_update": true,
-      "description": "iiwa_joint_2",
-      "description_tooltip": null,
-      "disabled": false,
-      "layout": "IPY_MODEL_12e8d743ffcf4f44a4f976983fe6de5a",
-      "max": 2.0944,
-      "min": -2.0944,
-      "orientation": "horizontal",
-      "readout": true,
-      "readout_format": ".2f",
-      "step": 0.01,
-      "style": "IPY_MODEL_469c98d12bbb4d7e86ec755f7be5dac2",
-      "value": 0
-     }
-    },
-    "b6cc5d73058543a9ad957999b74a2fb8": {
-     "model_module": "@jupyter-widgets/base",
-     "model_name": "LayoutModel",
-     "state": {
-      "_model_module": "@jupyter-widgets/base",
-      "_model_module_version": "1.2.0",
-      "_model_name": "LayoutModel",
-      "_view_count": null,
-      "_view_module": "@jupyter-widgets/base",
-      "_view_module_version": "1.2.0",
-      "_view_name": "LayoutView",
-      "align_content": null,
-      "align_items": null,
-      "align_self": null,
-      "border": null,
-      "bottom": null,
-      "display": null,
-      "flex": null,
-      "flex_flow": null,
-      "grid_area": null,
-      "grid_auto_columns": null,
-      "grid_auto_flow": null,
-      "grid_auto_rows": null,
-      "grid_column": null,
-      "grid_gap": null,
-      "grid_row": null,
-      "grid_template_areas": null,
-      "grid_template_columns": null,
-      "grid_template_rows": null,
-      "height": null,
-      "justify_content": null,
-      "justify_items": null,
-      "left": null,
-      "margin": null,
-      "max_height": null,
-      "max_width": null,
-      "min_height": null,
-      "min_width": null,
-      "object_fit": null,
-      "object_position": null,
-      "order": null,
-      "overflow": null,
-      "overflow_x": null,
-      "overflow_y": null,
-      "padding": null,
-      "right": null,
-      "top": null,
-      "visibility": null,
-      "width": "'200'"
-     }
-    },
-    "beec2b614e2d4455b5cbab39e7c40a86": {
-     "model_module": "@jupyter-widgets/controls",
-     "model_name": "FloatSliderModel",
-     "state": {
-      "_dom_classes": [],
-      "_model_module": "@jupyter-widgets/controls",
-      "_model_module_version": "1.5.0",
-      "_model_name": "FloatSliderModel",
-      "_view_count": null,
-      "_view_module": "@jupyter-widgets/controls",
-      "_view_module_version": "1.5.0",
-      "_view_name": "FloatSliderView",
-      "continuous_update": true,
-      "description": "iiwa_joint_1",
-      "description_tooltip": null,
-      "disabled": false,
-      "layout": "IPY_MODEL_70491e6644bf47b7804271cc54de2094",
-      "max": 2.96706,
-      "min": -2.96706,
-      "orientation": "horizontal",
-      "readout": true,
-      "readout_format": ".2f",
-      "step": 0.01,
-      "style": "IPY_MODEL_42f57304ac414f8f97f581946441ca07",
-      "value": 2.96294
-     }
-    },
-    "c7a5f9db397641199c9580d74b13eeac": {
-     "model_module": "@jupyter-widgets/controls",
-     "model_name": "FloatSliderModel",
-     "state": {
-      "_dom_classes": [],
-      "_model_module": "@jupyter-widgets/controls",
-      "_model_module_version": "1.5.0",
-      "_model_name": "FloatSliderModel",
-      "_view_count": null,
-      "_view_module": "@jupyter-widgets/controls",
-      "_view_module_version": "1.5.0",
-      "_view_name": "FloatSliderView",
-      "continuous_update": true,
-      "description": "iiwa_joint_6",
-      "description_tooltip": null,
-      "disabled": false,
-      "layout": "IPY_MODEL_751a9175d0d34174b8ad3194662e9125",
-      "max": 2.0944,
-      "min": -2.0944,
-      "orientation": "horizontal",
-      "readout": true,
-      "readout_format": ".2f",
-      "step": 0.01,
-      "style": "IPY_MODEL_4f0598c97843413baadcc98ffc24e156",
-      "value": 0
-     }
-    },
-=======
-      "style": "IPY_MODEL_4f0598c97843413baadcc98ffc24e156",
-      "value": 0
-     }
-    },
->>>>>>> 4ca03817
-    "ce2045dff04545fdba931e0f6a304da6": {
-     "model_module": "@jupyter-widgets/base",
-     "model_name": "LayoutModel",
-     "state": {
-      "_model_module": "@jupyter-widgets/base",
-      "_model_module_version": "1.2.0",
-      "_model_name": "LayoutModel",
-      "_view_count": null,
-      "_view_module": "@jupyter-widgets/base",
-      "_view_module_version": "1.2.0",
-      "_view_name": "LayoutView",
-      "align_content": null,
-      "align_items": null,
-      "align_self": null,
-      "border": null,
-      "bottom": null,
-      "display": null,
-      "flex": null,
-      "flex_flow": null,
-      "grid_area": null,
-      "grid_auto_columns": null,
-      "grid_auto_flow": null,
-      "grid_auto_rows": null,
-      "grid_column": null,
-      "grid_gap": null,
-      "grid_row": null,
-      "grid_template_areas": null,
-      "grid_template_columns": null,
-      "grid_template_rows": null,
-      "height": null,
-      "justify_content": null,
-      "justify_items": null,
-      "left": null,
-      "margin": null,
-      "max_height": null,
-      "max_width": null,
-      "min_height": null,
-      "min_width": null,
-      "object_fit": null,
-      "object_position": null,
-      "order": null,
-      "overflow": null,
-      "overflow_x": null,
-      "overflow_y": null,
-      "padding": null,
-      "right": null,
-      "top": null,
-      "visibility": null,
-      "width": "'200'"
-     }
     }
    }
   }
